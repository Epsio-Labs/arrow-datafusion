--- conflicted
+++ resolved
@@ -133,64 +133,6 @@
     }
 }
 
-<<<<<<< HEAD
-/// Invoke a compute kernel on a pair of binary data arrays
-macro_rules! compute_utf8_op {
-    ($LEFT:expr, $RIGHT:expr, $OP:ident, $DT:ident) => {{
-        let ll = $LEFT
-            .as_any()
-            .downcast_ref::<$DT>()
-            .expect("compute_op failed to downcast left side array");
-        let rr = $RIGHT
-            .as_any()
-            .downcast_ref::<$DT>()
-            .expect("compute_op failed to downcast right side array");
-        Ok(Arc::new(paste::expr! {[<$OP _utf8>]}(&ll, &rr)?))
-    }};
-}
-
-/// Invoke a compute kernel on a data array and a scalar value
-macro_rules! compute_utf8_op_scalar {
-    ($LEFT:expr, $RIGHT:expr, $OP:ident, $DT:ident, $OP_TYPE:expr) => {{
-        let ll = $LEFT
-            .as_any()
-            .downcast_ref::<$DT>()
-            .expect("compute_op failed to downcast left side array");
-        if let ScalarValue::Utf8(Some(string_value))
-        | ScalarValue::LargeUtf8(Some(string_value)) = $RIGHT
-        {
-            Ok(Arc::new(paste::expr! {[<$OP _utf8_scalar>]}(
-                &ll,
-                &string_value,
-            )?))
-        } else if $RIGHT.is_null() {
-            Ok(Arc::new(new_null_array($OP_TYPE, $LEFT.len())))
-        } else {
-            internal_err!(
-                "compute_utf8_op_scalar for '{}' failed to cast literal value {}",
-                stringify!($OP),
-                $RIGHT
-            )
-        }
-    }};
-}
-
-macro_rules! binary_string_array_op {
-    ($LEFT:expr, $RIGHT:expr, $OP:ident) => {{
-        match $LEFT.data_type() {
-            DataType::Utf8 => compute_utf8_op!($LEFT, $RIGHT, $OP, StringArray),
-            DataType::LargeUtf8 => compute_utf8_op!($LEFT, $RIGHT, $OP, LargeStringArray),
-            other => internal_err!(
-                "Data type {:?} not supported for binary operation '{}' on string arrays",
-                other,
-                stringify!($OP)
-            ),
-        }
-    }};
-}
-
-=======
->>>>>>> 8e8bb89a
 /// Invoke a boolean kernel on a pair of arrays
 #[inline]
 fn boolean_op(
@@ -271,11 +213,10 @@
             .downcast_ref::<$ARRAYTYPE>()
             .expect("compute_utf8_flag_op_scalar failed to downcast array");
 
-        if let ScalarValue::Utf8(Some(string_value)) | ScalarValue::LargeUtf8(Some(string_value)) =
-            $RIGHT
-        {
+        if let ScalarValue::Utf8(Some(string_value))|ScalarValue::LargeUtf8(Some(string_value)) = $RIGHT {
             let flag = if $FLAG { Some("i") } else { None };
-            let mut array = paste::expr! {[<$OP _utf8_scalar>]}(&ll, &string_value, flag)?;
+            let mut array =
+                paste::expr! {[<$OP _utf8_scalar>]}(&ll, &string_value, flag)?;
             if $NOT {
                 array = not(&array).unwrap();
             }
@@ -283,8 +224,7 @@
         } else {
             internal_err!(
                 "compute_utf8_flag_op_scalar failed to cast literal value {} for operation '{}'",
-                $RIGHT,
-                stringify!($OP)
+                $RIGHT, stringify!($OP)
             )
         }
     }};
@@ -606,42 +546,34 @@
     ) -> Result<Option<Result<ArrayRef>>> {
         use Operator::*;
         let scalar_result = match &self.op {
-            RegexMatch => {
-                binary_string_array_flag_op_scalar!(
-                    array,
-                    scalar,
-                    regexp_is_match,
-                    false,
-                    false
-                )
-            }
-            RegexIMatch => {
-                binary_string_array_flag_op_scalar!(
-                    array,
-                    scalar,
-                    regexp_is_match,
-                    false,
-                    true
-                )
-            }
-            RegexNotMatch => {
-                binary_string_array_flag_op_scalar!(
-                    array,
-                    scalar,
-                    regexp_is_match,
-                    true,
-                    false
-                )
-            }
-            RegexNotIMatch => {
-                binary_string_array_flag_op_scalar!(
-                    array,
-                    scalar,
-                    regexp_is_match,
-                    true,
-                    true
-                )
-            }
+            RegexMatch => binary_string_array_flag_op_scalar!(
+                array,
+                scalar,
+                regexp_is_match,
+                false,
+                false
+            ),
+            RegexIMatch => binary_string_array_flag_op_scalar!(
+                array,
+                scalar,
+                regexp_is_match,
+                false,
+                true
+            ),
+            RegexNotMatch => binary_string_array_flag_op_scalar!(
+                array,
+                scalar,
+                regexp_is_match,
+                true,
+                false
+            ),
+            RegexNotIMatch => binary_string_array_flag_op_scalar!(
+                array,
+                scalar,
+                regexp_is_match,
+                true,
+                true
+            ),
             BitwiseAnd => bitwise_and_dyn_scalar(array, scalar),
             BitwiseOr => bitwise_or_dyn_scalar(array, scalar),
             BitwiseXor => bitwise_xor_dyn_scalar(array, scalar),
@@ -664,12 +596,8 @@
         use Operator::*;
         match &self.op {
             IsDistinctFrom | IsNotDistinctFrom | Lt | LtEq | Gt | GtEq | Eq | NotEq
-<<<<<<< HEAD
-            | Plus | Minus | Multiply | Divide | Modulo | ArrowAccess | LongArrow => unreachable!(),
-=======
             | Plus | Minus | Multiply | Divide | Modulo | LikeMatch | ILikeMatch
-            | NotLikeMatch | NotILikeMatch => unreachable!(),
->>>>>>> 8e8bb89a
+            | NotLikeMatch | NotILikeMatch | ArrowAccess | LongArrow => unreachable!(),
             And => {
                 if left_data_type == &DataType::Boolean {
                     Ok(boolean_op(&left, &right, and_kleene)?)
@@ -896,8 +824,10 @@
 
             // verify that we can construct the expression
             let expression = binary(left, $OP, right, &schema)?;
-            let batch =
-                RecordBatch::try_new(Arc::new(schema.clone()), vec![Arc::new(a), Arc::new(b)])?;
+            let batch = RecordBatch::try_new(
+                Arc::new(schema.clone()),
+                vec![Arc::new(a), Arc::new(b)],
+            )?;
 
             // verify that the expression's type is correct
             assert_eq!(expression.data_type(&schema)?, $C_TYPE);
@@ -917,7 +847,8 @@
             for (i, x) in $VEC.iter().enumerate() {
                 let v = result.value(i);
                 assert_eq!(
-                    v, *x,
+                    v,
+                    *x,
                     "Unexpected output at position {i}:\n\nActual:\n{v}\n\nExpected:\n{x}"
                 );
             }
