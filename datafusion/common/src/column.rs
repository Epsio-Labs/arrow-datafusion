// Licensed to the Apache Software Foundation (ASF) under one
// or more contributor license agreements.  See the NOTICE file
// distributed with this work for additional information
// regarding copyright ownership.  The ASF licenses this file
// to you under the Apache License, Version 2.0 (the
// "License"); you may not use this file except in compliance
// with the License.  You may obtain a copy of the License at
//
//   http://www.apache.org/licenses/LICENSE-2.0
//
// Unless required by applicable law or agreed to in writing,
// software distributed under the License is distributed on an
// "AS IS" BASIS, WITHOUT WARRANTIES OR CONDITIONS OF ANY
// KIND, either express or implied.  See the License for the
// specific language governing permissions and limitations
// under the License.

//! Column

use arrow_schema::{Field, FieldRef};

use crate::error::_schema_err;
use crate::utils::{parse_identifiers_normalized, quote_identifier};
<<<<<<< HEAD
use crate::{
    DFField, DFSchema, DataFusionError, OwnedTableReference, Result, SchemaError,
};
=======
use crate::{DFSchema, DataFusionError, Result, SchemaError, TableReference};
>>>>>>> 8e8bb89a
use std::collections::HashSet;
use std::convert::Infallible;
use std::fmt;
use std::str::FromStr;

/// A named reference to a qualified field in a schema.
#[derive(Debug, PartialEq, Clone, Eq, Hash, PartialOrd, Ord)]
pub struct Column {
    /// relation/table reference.
    pub relation: Option<TableReference>,
    /// field/column name.
    pub name: String,
}


impl Column {
    /// Create Column from optional qualifier and name. The optional qualifier, if present,
    /// will be parsed and normalized by default.
    ///
    /// See full details on [`TableReference::parse_str`]
    ///
    /// [`TableReference::parse_str`]: crate::TableReference::parse_str
    pub fn new(
        relation: Option<impl Into<TableReference>>,
        name: impl Into<String>,
    ) -> Self {
        Self {
            relation: relation.map(|r| r.into()),
            name: name.into(),
        }
    }

    /// Convenience method for when there is no qualifier
    pub fn new_unqualified(name: impl Into<String>) -> Self {
        Self {
            relation: None,
            name: name.into(),
        }
    }

    /// Create Column from unqualified name.
    ///
    /// Alias for `Column::new_unqualified`
    pub fn from_name(name: impl Into<String>) -> Self {
        Self {
            relation: None,
            name: name.into(),
        }
    }

    fn from_idents(idents: &mut Vec<String>) -> Option<Self> {
        let (relation, name) = match idents.len() {
            1 => (None, idents.remove(0)),
            2 => (
                Some(TableReference::Bare {
                    table: idents.remove(0).into(),
                }),
                idents.remove(0),
            ),
            3 => (
                Some(TableReference::Partial {
                    schema: idents.remove(0).into(),
                    table: idents.remove(0).into(),
                }),
                idents.remove(0),
            ),
            4 => (
                Some(TableReference::Full {
                    catalog: idents.remove(0).into(),
                    schema: idents.remove(0).into(),
                    table: idents.remove(0).into(),
                }),
                idents.remove(0),
            ),
            // any expression that failed to parse or has more than 4 period delimited
            // identifiers will be treated as an unqualified column name
            _ => return None,
        };
        Some(Self { relation, name })
    }

    /// Deserialize a fully qualified name string into a column
    ///
    /// Treats the name as a SQL identifier. For example
    /// `foo.BAR` would be parsed to a reference to relation `foo`, column name `bar` (lower case)
    /// where `"foo.BAR"` would be parsed to a reference to column named `foo.BAR`
    pub fn from_qualified_name(flat_name: impl Into<String>) -> Self {
        let flat_name = flat_name.into();
        Self::from_idents(&mut parse_identifiers_normalized(&flat_name, false))
            .unwrap_or_else(|| Self {
                relation: None,
                name: flat_name,
            })
    }

    /// Deserialize a fully qualified name string into a column preserving column text case
    pub fn from_qualified_name_ignore_case(flat_name: impl Into<String>) -> Self {
        let flat_name = flat_name.into();
        Self::from_idents(&mut parse_identifiers_normalized(&flat_name, true))
            .unwrap_or_else(|| Self {
                relation: None,
                name: flat_name,
            })
    }

    /// return the column's name.
    ///
    /// Note: This ignores the relation and returns the column name only.
    pub fn name(&self) -> &str {
        &self.name
    }

    /// Serialize column into a flat name string
    pub fn flat_name(&self) -> String {
        match &self.relation {
            Some(r) => format!("{}.{}", r, self.name),
            None => self.name.clone(),
        }
    }

    /// Serialize column into a quoted flat name string
    pub fn quoted_flat_name(&self) -> String {
        match &self.relation {
            Some(r) => {
                format!(
                    "{}.{}",
                    r.to_quoted_string(),
                    quote_identifier(self.name.as_str())
                )
            }
            None => quote_identifier(&self.name).to_string(),
        }
    }

    /// Qualify column if not done yet.
    ///
    /// If this column already has a [relation](Self::relation), it will be returned as is and the given parameters are
<<<<<<< HEAD
    /// ignored. Otherwise this will search through the given schemas to find the column. This will use the first schema
    /// that matches.
    ///
    /// A schema matches if there is a single column that -- when unqualified -- matches this column. There is an
    /// exception for `USING` statements, see below.
    ///
    /// # Using columns
    /// Take the following SQL statement:
    ///
    /// ```sql
    /// SELECT id FROM t1 JOIN t2 USING(id)
    /// ```
    ///
    /// In this case, both `t1.id` and `t2.id` will match unqualified column `id`. To express this possibility, use
    /// `using_columns`. Each entry in this array is a set of columns that are bound together via a `USING` clause. So
    /// in this example this would be `[{t1.id, t2.id}]`.
    #[deprecated(
        since = "20.0.0",
        note = "use normalize_with_schemas_and_ambiguity_check instead"
    )]
    pub fn normalize_with_schemas(
        self,
        schemas: &[&Arc<DFSchema>],
        using_columns: &[HashSet<Column>],
    ) -> Result<Self> {
        if self.relation.is_some() {
            return Ok(self);
        }

        for schema in schemas {
            let fields = schema.fields_with_unqualified_name(&self.name);
            match fields.len() {
                0 => continue,
                1 => {
                    return Ok(fields[0].qualified_column());
                }
                _ => {
                    // More than 1 fields in this schema have their names set to self.name.
                    //
                    // This should only happen when a JOIN query with USING constraint references
                    // join columns using unqualified column name. For example:
                    //
                    // ```sql
                    // SELECT id FROM t1 JOIN t2 USING(id)
                    // ```
                    //
                    // In this case, both `t1.id` and `t2.id` will match unqualified column `id`.
                    // We will use the relation from the first matched field to normalize self.

                    // Compare matched fields with one USING JOIN clause at a time
                    for using_col in using_columns {
                        let all_matched = fields
                            .iter()
                            .all(|f| using_col.contains(&f.qualified_column()));
                        // All matched fields belong to the same using column set, in orther words
                        // the same join clause. We simply pick the qualifer from the first match.
                        if all_matched {
                            return Ok(fields[0].qualified_column());
                        }
                    }
                }
            }
        }

        Err(DataFusionError::SchemaError(SchemaError::FieldNotFound {
            field: Box::new(Column::new(self.relation.clone(), self.name)),
            valid_fields: schemas
                .iter()
                .flat_map(|s| s.fields().iter().map(|f| f.qualified_column()))
                .collect(),
        }))
    }

    /// Qualify column if not done yet.
=======
    /// ignored. Otherwise this will search through the given schemas to find the column.
>>>>>>> 8e8bb89a
    ///
    /// Will check for ambiguity at each level of `schemas`.
    ///
    /// A schema matches if there is a single column that -- when unqualified -- matches this column. There is an
    /// exception for `USING` statements, see below.
    ///
    /// # Using columns
    /// Take the following SQL statement:
    ///
    /// ```sql
    /// SELECT id FROM t1 JOIN t2 USING(id)
    /// ```
    ///
    /// In this case, both `t1.id` and `t2.id` will match unqualified column `id`. To express this possibility, use
    /// `using_columns`. Each entry in this array is a set of columns that are bound together via a `USING` clause. So
    /// in this example this would be `[{t1.id, t2.id}]`.
    ///
    /// Regarding ambiguity check, `schemas` is structured to allow levels of schemas to be passed in.
    /// For example:
    ///
    /// ```text
    /// schemas = &[
    ///    &[schema1, schema2], // first level
    ///    &[schema3, schema4], // second level
    /// ]
    /// ```
    ///
    /// Will search for a matching field in all schemas in the first level. If a matching field according to above
    /// mentioned conditions is not found, then will check the next level. If found more than one matching column across
    /// all schemas in a level, that isn't a USING column, will return an error due to ambiguous column.
    ///
    /// If checked all levels and couldn't find field, will return field not found error.
    pub fn normalize_with_schemas_and_ambiguity_check(
        self,
        schemas: &[&[&DFSchema]],
        using_columns: &[HashSet<Column>],
    ) -> Result<Self> {
        for schema_level in schemas {
            let qualified_fields = schema_level
                .iter()
<<<<<<< HEAD
                .flat_map(|s| {
                    s.fields()
                        .iter()
                        .filter_map(|field| {
                            let tables_match = match &self.relation {
                                Some(tb) => match field.qualifier() {
                                    None => true,
                                    Some(s) => tb.resolved_eq(s),
                                },
                                None => true,
                            };
                            if tables_match && field.name() == self.name.to_lowercase() {
                                let qualifier = match &self.relation {
                                    Some(tb) => Some(tb.clone()),
                                    None => field.qualifier().cloned(),
                                };
                                return Some(DFField::new(
                                    qualifier,
                                    self.name.as_str(), // We want to use the original name
                                    // in case there's some casing difference
                                    field.data_type().clone(),
                                    field.is_nullable(),
                                ));
                            }
                            None
                        })
                        .collect::<Vec<_>>()
                })
=======
                .flat_map(|s| s.qualified_fields_with_unqualified_name(&self.name))
>>>>>>> 8e8bb89a
                .collect::<Vec<_>>();
            match qualified_fields.len() {
                0 => continue,
                1 => return Ok(Column::from(qualified_fields[0])),
                _ => {
                    // More than 1 fields in this schema have their names set to self.name.
                    //
                    // This should only happen when a JOIN query with USING constraint references
                    // join columns using unqualified column name. For example:
                    //
                    // ```sql
                    // SELECT id FROM t1 JOIN t2 USING(id)
                    // ```
                    //
                    // In this case, both `t1.id` and `t2.id` will match unqualified column `id`.
                    // We will use the relation from the first matched field to normalize self.

                    // Compare matched fields with one USING JOIN clause at a time
                    let columns = schema_level
                        .iter()
                        .flat_map(|s| s.columns_with_unqualified_name(&self.name))
                        .collect::<Vec<_>>();
                    for using_col in using_columns {
                        let all_matched = columns.iter().all(|c| using_col.contains(c));
                        // All matched fields belong to the same using column set, in orther words
                        // the same join clause. We simply pick the qualifier from the first match.
                        if all_matched {
                            return Ok(columns[0].clone());
                        }
                    }

                    // If not due to USING columns then due to ambiguous column name
                    return _schema_err!(SchemaError::AmbiguousReference {
                        field: Column::new_unqualified(self.name),
                    });
                }
            }
        }

<<<<<<< HEAD
        // TODO: This absolutely needs to be refactored. If we don't find a match, we should return an error.
        // The only reason this is here is because this is how it behaved previously and we
        // don't want to raise errors
        if self.relation.is_some() {
            return Ok(self);
        }

        Err(DataFusionError::SchemaError(SchemaError::FieldNotFound {
=======
        _schema_err!(SchemaError::FieldNotFound {
>>>>>>> 8e8bb89a
            field: Box::new(self),
            valid_fields: schemas
                .iter()
                .flat_map(|s| s.iter())
                .flat_map(|s| s.columns())
                .collect(),
        })
    }
}

impl From<&str> for Column {
    fn from(c: &str) -> Self {
        Self::from_qualified_name(c)
    }
}

/// Create a column, cloning the string
impl From<&String> for Column {
    fn from(c: &String) -> Self {
        Self::from_qualified_name(c)
    }
}

/// Create a column, reusing the existing string
impl From<String> for Column {
    fn from(c: String) -> Self {
        Self::from_qualified_name(c)
    }
}

/// Create a column, use qualifier and field name
impl From<(Option<&TableReference>, &Field)> for Column {
    fn from((relation, field): (Option<&TableReference>, &Field)) -> Self {
        Self::new(relation.cloned(), field.name())
    }
}

/// Create a column, use qualifier and field name
impl From<(Option<&TableReference>, &FieldRef)> for Column {
    fn from((relation, field): (Option<&TableReference>, &FieldRef)) -> Self {
        Self::new(relation.cloned(), field.name())
    }
}

impl FromStr for Column {
    type Err = Infallible;

    fn from_str(s: &str) -> Result<Self, Self::Err> {
        Ok(s.into())
    }
}

impl fmt::Display for Column {
    fn fmt(&self, f: &mut fmt::Formatter) -> fmt::Result {
        write!(f, "{}", self.flat_name())
    }
}

#[cfg(test)]
mod tests {
    use super::*;
    use arrow::datatypes::DataType;
    use arrow_schema::SchemaBuilder;
    use std::sync::Arc;

    fn create_qualified_schema(qualifier: &str, names: Vec<&str>) -> Result<DFSchema> {
        let mut schema_builder = SchemaBuilder::new();
        schema_builder.extend(
            names
                .iter()
                .map(|f| Field::new(*f, DataType::Boolean, true)),
        );
        let schema = Arc::new(schema_builder.finish());
        DFSchema::try_from_qualified_schema(qualifier, &schema)
    }

    #[test]
    fn test_normalize_with_schemas_and_ambiguity_check() -> Result<()> {
        let schema1 = create_qualified_schema("t1", vec!["a", "b"])?;
        let schema2 = create_qualified_schema("t2", vec!["c", "d"])?;
        let schema3 = create_qualified_schema("t3", vec!["a", "b", "c", "d", "e"])?;

        // already normalized
        let col = Column::new(Some("t1"), "a");
        let col = col.normalize_with_schemas_and_ambiguity_check(&[], &[])?;
        assert_eq!(col, Column::new(Some("t1"), "a"));

        // should find in first level (schema1)
        let col = Column::from_name("a");
        let col = col.normalize_with_schemas_and_ambiguity_check(
            &[&[&schema1, &schema2], &[&schema3]],
            &[],
        )?;
        assert_eq!(col, Column::new(Some("t1"), "a"));

        // should find in second level (schema3)
        let col = Column::from_name("e");
        let col = col.normalize_with_schemas_and_ambiguity_check(
            &[&[&schema1, &schema2], &[&schema3]],
            &[],
        )?;
        assert_eq!(col, Column::new(Some("t3"), "e"));

        // using column in first level (pick schema1)
        let mut using_columns = HashSet::new();
        using_columns.insert(Column::new(Some("t1"), "a"));
        using_columns.insert(Column::new(Some("t3"), "a"));
        let col = Column::from_name("a");
        let col = col.normalize_with_schemas_and_ambiguity_check(
            &[&[&schema1, &schema3], &[&schema2]],
            &[using_columns],
        )?;
        assert_eq!(col, Column::new(Some("t1"), "a"));

        // not found in any level
        let col = Column::from_name("z");
        let err = col
            .normalize_with_schemas_and_ambiguity_check(
                &[&[&schema1, &schema2], &[&schema3]],
                &[],
            )
            .expect_err("should've failed to find field");
        let expected = r#"Schema error: No field named z. Valid fields are t1.a, t1.b, t2.c, t2.d, t3.a, t3.b, t3.c, t3.d, t3.e."#;
        assert_eq!(err.strip_backtrace(), expected);

        // ambiguous column reference
        let col = Column::from_name("a");
        let err = col
            .normalize_with_schemas_and_ambiguity_check(
                &[&[&schema1, &schema3], &[&schema2]],
                &[],
            )
            .expect_err("should've found ambiguous field");
        let expected = "Schema error: Ambiguous reference to unqualified field a";
        assert_eq!(err.strip_backtrace(), expected);

        Ok(())
    }
}<|MERGE_RESOLUTION|>--- conflicted
+++ resolved
@@ -21,27 +21,20 @@
 
 use crate::error::_schema_err;
 use crate::utils::{parse_identifiers_normalized, quote_identifier};
-<<<<<<< HEAD
-use crate::{
-    DFField, DFSchema, DataFusionError, OwnedTableReference, Result, SchemaError,
-};
-=======
-use crate::{DFSchema, DataFusionError, Result, SchemaError, TableReference};
->>>>>>> 8e8bb89a
+use crate::{DFField, DFSchema, DataFusionError, OwnedTableReference, Result, SchemaError, TableReference};
 use std::collections::HashSet;
 use std::convert::Infallible;
 use std::fmt;
 use std::str::FromStr;
 
 /// A named reference to a qualified field in a schema.
-#[derive(Debug, PartialEq, Clone, Eq, Hash, PartialOrd, Ord)]
+#[derive(Debug, Clone, PartialEq, Eq, Hash, PartialOrd, Ord)]
 pub struct Column {
     /// relation/table reference.
     pub relation: Option<TableReference>,
     /// field/column name.
     pub name: String,
 }
-
 
 impl Column {
     /// Create Column from optional qualifier and name. The optional qualifier, if present,
@@ -164,86 +157,6 @@
 
     /// Qualify column if not done yet.
     ///
-    /// If this column already has a [relation](Self::relation), it will be returned as is and the given parameters are
-<<<<<<< HEAD
-    /// ignored. Otherwise this will search through the given schemas to find the column. This will use the first schema
-    /// that matches.
-    ///
-    /// A schema matches if there is a single column that -- when unqualified -- matches this column. There is an
-    /// exception for `USING` statements, see below.
-    ///
-    /// # Using columns
-    /// Take the following SQL statement:
-    ///
-    /// ```sql
-    /// SELECT id FROM t1 JOIN t2 USING(id)
-    /// ```
-    ///
-    /// In this case, both `t1.id` and `t2.id` will match unqualified column `id`. To express this possibility, use
-    /// `using_columns`. Each entry in this array is a set of columns that are bound together via a `USING` clause. So
-    /// in this example this would be `[{t1.id, t2.id}]`.
-    #[deprecated(
-        since = "20.0.0",
-        note = "use normalize_with_schemas_and_ambiguity_check instead"
-    )]
-    pub fn normalize_with_schemas(
-        self,
-        schemas: &[&Arc<DFSchema>],
-        using_columns: &[HashSet<Column>],
-    ) -> Result<Self> {
-        if self.relation.is_some() {
-            return Ok(self);
-        }
-
-        for schema in schemas {
-            let fields = schema.fields_with_unqualified_name(&self.name);
-            match fields.len() {
-                0 => continue,
-                1 => {
-                    return Ok(fields[0].qualified_column());
-                }
-                _ => {
-                    // More than 1 fields in this schema have their names set to self.name.
-                    //
-                    // This should only happen when a JOIN query with USING constraint references
-                    // join columns using unqualified column name. For example:
-                    //
-                    // ```sql
-                    // SELECT id FROM t1 JOIN t2 USING(id)
-                    // ```
-                    //
-                    // In this case, both `t1.id` and `t2.id` will match unqualified column `id`.
-                    // We will use the relation from the first matched field to normalize self.
-
-                    // Compare matched fields with one USING JOIN clause at a time
-                    for using_col in using_columns {
-                        let all_matched = fields
-                            .iter()
-                            .all(|f| using_col.contains(&f.qualified_column()));
-                        // All matched fields belong to the same using column set, in orther words
-                        // the same join clause. We simply pick the qualifer from the first match.
-                        if all_matched {
-                            return Ok(fields[0].qualified_column());
-                        }
-                    }
-                }
-            }
-        }
-
-        Err(DataFusionError::SchemaError(SchemaError::FieldNotFound {
-            field: Box::new(Column::new(self.relation.clone(), self.name)),
-            valid_fields: schemas
-                .iter()
-                .flat_map(|s| s.fields().iter().map(|f| f.qualified_column()))
-                .collect(),
-        }))
-    }
-
-    /// Qualify column if not done yet.
-=======
-    /// ignored. Otherwise this will search through the given schemas to find the column.
->>>>>>> 8e8bb89a
-    ///
     /// Will check for ambiguity at each level of `schemas`.
     ///
     /// A schema matches if there is a single column that -- when unqualified -- matches this column. There is an
@@ -283,7 +196,6 @@
         for schema_level in schemas {
             let qualified_fields = schema_level
                 .iter()
-<<<<<<< HEAD
                 .flat_map(|s| {
                     s.fields()
                         .iter()
@@ -312,9 +224,6 @@
                         })
                         .collect::<Vec<_>>()
                 })
-=======
-                .flat_map(|s| s.qualified_fields_with_unqualified_name(&self.name))
->>>>>>> 8e8bb89a
                 .collect::<Vec<_>>();
             match qualified_fields.len() {
                 0 => continue,
@@ -354,7 +263,6 @@
             }
         }
 
-<<<<<<< HEAD
         // TODO: This absolutely needs to be refactored. If we don't find a match, we should return an error.
         // The only reason this is here is because this is how it behaved previously and we
         // don't want to raise errors
@@ -362,10 +270,7 @@
             return Ok(self);
         }
 
-        Err(DataFusionError::SchemaError(SchemaError::FieldNotFound {
-=======
         _schema_err!(SchemaError::FieldNotFound {
->>>>>>> 8e8bb89a
             field: Box::new(self),
             valid_fields: schemas
                 .iter()
