--- conflicted
+++ resolved
@@ -327,12 +327,8 @@
 }
 
 impl DataFusionError {
-<<<<<<< HEAD
-    const BACK_TRACE_SEP: &'static str = "\n\nbacktrace: ";
-=======
     /// The separator between the error message and the backtrace
     pub const BACK_TRACE_SEP: &'static str = "\n\nbacktrace: ";
->>>>>>> 8e8bb89a
 
     /// Get deepest underlying [`DataFusionError`]
     ///
@@ -622,12 +618,6 @@
 
 // To avoid compiler error when using macro in the same crate:
 // macros from the current crate cannot be referred to by absolute paths
-<<<<<<< HEAD
-#[allow(unused_imports)]
-pub use exec_err as _exec_err;
-pub use internal_err as _internal_err;
-pub use not_impl_err as _not_impl_err;
-=======
 pub use schema_err as _schema_err;
 
 /// Create a "field not found" DataFusion::SchemaError
@@ -649,7 +639,6 @@
         valid_fields: schema.columns().to_vec(),
     })
 }
->>>>>>> 8e8bb89a
 
 #[cfg(test)]
 mod test {
