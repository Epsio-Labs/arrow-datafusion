--- conflicted
+++ resolved
@@ -149,35 +149,9 @@
 
         let schema = Arc::new(Schema::new_with_metadata(fields, metadata));
 
-<<<<<<< HEAD
-        // check for mix of qualified and unqualified field with same unqualified name
-        // note that we need to sort the contents of the HashSet first so that errors are
-        // deterministic
-        let mut qualified_names = qualified_names
-            .iter()
-            .map(|(l, r)| (l.to_owned(), r.to_owned()))
-            .collect::<Vec<(&OwnedTableReference, String)>>();
-        qualified_names.sort();
-        for (qualifier, name) in &qualified_names {
-            if unqualified_names.contains(name) {
-                return Err(DataFusionError::SchemaError(
-                    SchemaError::AmbiguousReference {
-                        field: Column {
-                            relation: Some((*qualifier).clone()),
-                            name: name.to_string(),
-                        },
-                    },
-                ));
-            }
-        }
-        Ok(Self {
-            fields,
-            metadata,
-=======
         let dfschema = Self {
             inner: schema,
             field_qualifiers: qualifiers,
->>>>>>> 8e8bb89a
             functional_dependencies: FunctionalDependencies::empty(),
         };
         dfschema.check_names()?;
@@ -330,17 +304,10 @@
         let mut qualifiers = Vec::new();
         for (qualifier, field) in other_schema.iter() {
             // skip duplicate columns
-<<<<<<< HEAD
-            let duplicated_field = match field.qualifier() {
-                Some(q) => self.field_with_name(Some(q), &field.name()).is_ok(),
-                // for unqualified columns, check as unqualified name
-                None => self.field_with_unqualified_name(&field.name()).is_ok(),
-=======
             let duplicated_field = match qualifier {
                 Some(q) => self_fields.contains(&(Some(q), field)),
                 // for unqualified columns, check as unqualified name
                 None => self_unqualified_names.contains(field.name().as_str()),
->>>>>>> 8e8bb89a
             };
             if !duplicated_field {
                 // self.inner.fields.push(field.clone());
@@ -364,39 +331,9 @@
 
     /// Returns an immutable reference of a specific `Field` instance selected using an
     /// offset within the internal `fields` vector
-<<<<<<< HEAD
-    pub fn field(&self, i: usize) -> &DFField {
-        &self.fields[i]
-    }
-
-    #[deprecated(since = "8.0.0", note = "please use `index_of_column_by_name` instead")]
-    /// Find the index of the column with the given unqualified name
-    pub fn index_of(&self, name: &str) -> Result<usize> {
-        for i in 0..self.fields.len() {
-            if self.fields[i].name().to_lowercase() == name.to_lowercase() {
-                return Ok(i);
-            } else {
-                // Now that `index_of` is deprecated an error is thrown if
-                // a fully qualified field name is provided.
-                match &self.fields[i].qualifier {
-                    Some(qualifier) => {
-                        if (qualifier.to_string() + "." + &self.fields[i].name()) == name
-                        {
-                            return Err(DataFusionError::Plan(format!(
-                                "Fully qualified field name '{name}' was supplied to `index_of` \
-                                which is deprecated. Please use `index_of_column_by_name` instead"
-                            )));
-                        }
-                    }
-                    None => (),
-                }
-            }
-        }
-=======
     pub fn field(&self, i: usize) -> &Field {
         &self.inner.fields[i]
     }
->>>>>>> 8e8bb89a
 
     /// Returns an immutable reference of a specific `Field` instance selected using an
     /// offset within the internal `fields` vector and its qualifier
@@ -416,14 +353,7 @@
                 // field to lookup is qualified.
                 // current field is qualified and not shared between relations, compare both
                 // qualifier and name.
-<<<<<<< HEAD
-                (Some(q), Some(field_q)) => {
-                    q.resolved_eq(field_q)
-                        && field.name().to_lowercase() == name.to_lowercase()
-                }
-=======
-                (Some(q), Some(field_q)) => q.resolved_eq(field_q) && f.name() == name,
->>>>>>> 8e8bb89a
+                (Some(q), Some(field_q)) => q.resolved_eq(field_q) && f.name().to_lowercase() == name.to_lowercase(),
                 // field to lookup is qualified but current field is unqualified.
                 (Some(qq), None) => {
                     // the original field may now be aliased with a name that matches the
@@ -440,13 +370,7 @@
                     }
                 }
                 // field to lookup is unqualified, no need to compare qualifier
-<<<<<<< HEAD
-                (None, Some(_)) | (None, None) => {
-                    field.name().to_lowercase() == name.to_lowercase()
-                }
-=======
-                (None, Some(_)) | (None, None) => f.name() == name,
->>>>>>> 8e8bb89a
+                (None, Some(_)) | (None, None) => f.name().to_lowercase() == name.to_lowercase(),
             })
             .map(|(idx, _)| idx);
         matches.next()
@@ -529,12 +453,8 @@
     pub fn fields_with_unqualified_name(&self, name: &str) -> Vec<&Field> {
         self.fields()
             .iter()
-<<<<<<< HEAD
             .filter(|field| field.name().to_lowercase() == name.to_lowercase())
-=======
-            .filter(|field| field.name() == name)
             .map(|f| f.as_ref())
->>>>>>> 8e8bb89a
             .collect()
     }
 
@@ -544,7 +464,7 @@
         name: &str,
     ) -> Vec<(Option<&TableReference>, &Field)> {
         self.iter()
-            .filter(|(_, field)| field.name() == name)
+            .filter(|(_, field)| field.name().to_lowercase() == name.to_lowercase())
             .map(|(qualifier, field)| (qualifier, field.as_ref()))
             .collect()
     }
@@ -552,7 +472,7 @@
     /// Find all fields that match the given name and convert to column
     pub fn columns_with_unqualified_name(&self, name: &str) -> Vec<Column> {
         self.iter()
-            .filter(|(_, field)| field.name() == name)
+            .filter(|(_, field)| field.name().to_lowercase() == name.to_lowercase())
             .map(|(qualifier, field)| Column::new(qualifier.cloned(), field.name()))
             .collect()
     }
@@ -628,8 +548,6 @@
         }
     }
 
-<<<<<<< HEAD
-=======
     /// Find the field with the given qualified column
     pub fn qualified_field_from_column(
         &self,
@@ -640,7 +558,7 @@
 
     /// Find if the field exists with the given name
     pub fn has_column_with_unqualified_name(&self, name: &str) -> bool {
-        self.fields().iter().any(|field| field.name() == name)
+        self.fields().iter().any(|field| field.name().to_lowercase() == name.to_lowercase())
     }
 
     /// Find if the field exists with the given qualified name
@@ -650,10 +568,9 @@
         name: &str,
     ) -> bool {
         self.iter()
-            .any(|(q, f)| q.map(|q| q.eq(qualifier)).unwrap_or(false) && f.name() == name)
-    }
-
->>>>>>> 8e8bb89a
+            .any(|(q, f)| q.map(|q| q.eq(qualifier)).unwrap_or(false) && f.name().to_lowercase() == name.to_lowercase())
+    }
+
     /// Find if the field exists with the given qualified column
     pub fn has_column(&self, column: &Column) -> bool {
         self.index_of_column_by_name(column.relation.as_ref(), &column.name)
@@ -663,19 +580,11 @@
 
     /// Check to see if unqualified field names matches field names in Arrow schema
     pub fn matches_arrow_schema(&self, arrow_schema: &Schema) -> bool {
-<<<<<<< HEAD
-        self.fields.iter().zip(arrow_schema.fields().iter()).all(
-            |(dffield, arrowfield)| {
-                dffield.name().to_lowercase() == arrowfield.name().to_lowercase()
-            },
-        )
-=======
         self.inner
             .fields
             .iter()
             .zip(arrow_schema.fields().iter())
-            .all(|(dffield, arrowfield)| dffield.name() == arrowfield.name())
->>>>>>> 8e8bb89a
+            .all(|(dffield, arrowfield)| dffield.name().to_lowercase() == arrowfield.name().to_lowercase())
     }
 
     /// Check to see if fields in 2 Arrow schemas are compatible
@@ -690,21 +599,11 @@
             .zip(arrow_schema.fields().iter())
             .try_for_each(|(l_field, r_field)| {
                 if !can_cast_types(r_field.data_type(), l_field.data_type()) {
-<<<<<<< HEAD
-                    Err(DataFusionError::Plan(format!(
-                        "Column {} (type: {}) is not compatible with column {} (type: {})",
-                        r_field.name(),
-                        r_field.data_type(),
-                        l_field.name(),
-                        l_field.data_type()
-                    )))
-=======
                     _plan_err!("Column {} (type: {}) is not compatible with column {} (type: {})",
                                 r_field.name(),
                                 r_field.data_type(),
                                 l_field.name(),
                                 l_field.data_type())
->>>>>>> 8e8bb89a
                 } else {
                     Ok(())
                 }
@@ -724,7 +623,7 @@
         let other_fields = other.iter();
         self_fields.zip(other_fields).all(|((q1, f1), (q2, f2))| {
             q1 == q2
-                && f1.name() == f2.name()
+                && f1.name().to_lowercase() == f2.name().to_lowercase()
                 && Self::datatype_is_logically_equal(f1.data_type(), f2.data_type())
         })
     }
@@ -742,19 +641,11 @@
         if self.fields().len() != other.fields().len() {
             return false;
         }
-<<<<<<< HEAD
-        let self_fields = self.fields().iter();
-        let other_fields = other.fields().iter();
-        self_fields.zip(other_fields).all(|(f1, f2)| {
-            f1.qualifier() == f2.qualifier()
-                && f1.name().to_lowercase() == f2.name().to_lowercase()
-=======
         let self_fields = self.iter();
         let other_fields = other.iter();
         self_fields.zip(other_fields).all(|((q1, f1), (q2, f2))| {
             q1 == q2
-                && f1.name() == f2.name()
->>>>>>> 8e8bb89a
+                && f1.name().to_lowercase() == f2.name().to_lowercase()
                 && Self::datatype_is_semantically_equal(f1.data_type(), f2.data_type())
         })
     }
@@ -847,7 +738,7 @@
     }
 
     fn field_is_logically_equal(f1: &Field, f2: &Field) -> bool {
-        f1.name() == f2.name()
+        f1.name().to_lowercase() == f2.name().to_lowercase()
             && Self::datatype_is_logically_equal(f1.data_type(), f2.data_type())
     }
 
@@ -1073,123 +964,6 @@
     fn metadata(&self, col: &Column) -> Result<&HashMap<String, String>> {
         Ok(self.field_from_column(col)?.metadata())
     }
-<<<<<<< HEAD
-}
-
-/// DFField wraps an Arrow field and adds an optional qualifier
-#[derive(Debug, Clone, PartialEq, Eq, Hash)]
-pub struct DFField {
-    /// Optional qualifier (usually a table or relation name)
-    qualifier: Option<OwnedTableReference>,
-    /// Arrow field definition
-    field: FieldRef,
-}
-
-impl DFField {
-    /// Creates a new `DFField`
-    pub fn new<R: Into<OwnedTableReference>>(
-        qualifier: Option<R>,
-        name: &str,
-        data_type: DataType,
-        nullable: bool,
-    ) -> Self {
-        DFField {
-            qualifier: qualifier.map(|s| s.into()),
-            field: Arc::new(Field::new(name, data_type, nullable)),
-        }
-    }
-
-    /// Convenience method for creating new `DFField` without a qualifier
-    pub fn new_unqualified(name: &str, data_type: DataType, nullable: bool) -> Self {
-        DFField {
-            qualifier: None,
-            field: Arc::new(Field::new(name, data_type, nullable)),
-        }
-    }
-
-    /// Create a qualified field from an existing Arrow field
-    pub fn from_qualified<'a>(
-        qualifier: impl Into<TableReference<'a>>,
-        field: impl Into<FieldRef>,
-    ) -> Self {
-        Self {
-            qualifier: Some(qualifier.into().to_owned_reference()),
-            field: field.into(),
-        }
-    }
-
-    /// Returns an immutable reference to the `DFField`'s unqualified name
-    pub fn name(&self) -> String {
-        self.field.name().to_lowercase()
-    }
-
-    pub fn name_with_casing(&self) -> String {
-        self.field.name().to_owned()
-    }
-
-    /// Returns an immutable reference to the `DFField`'s data-type
-    pub fn data_type(&self) -> &DataType {
-        self.field.data_type()
-    }
-
-    /// Indicates whether this `DFField` supports null values
-    pub fn is_nullable(&self) -> bool {
-        self.field.is_nullable()
-    }
-
-    pub fn metadata(&self) -> &HashMap<String, String> {
-        self.field.metadata()
-    }
-
-    /// Returns a string to the `DFField`'s qualified name
-    pub fn qualified_name(&self) -> String {
-        if let Some(qualifier) = &self.qualifier {
-            format!("{}.{}", qualifier, self.name())
-        } else {
-            self.name().to_owned()
-        }
-    }
-
-    /// Builds a qualified column based on self
-    pub fn qualified_column(&self) -> Column {
-        Column {
-            relation: self.qualifier.clone(),
-            name: self.field.name().to_string(),
-        }
-    }
-
-    /// Builds an unqualified column based on self
-    pub fn unqualified_column(&self) -> Column {
-        Column {
-            relation: None,
-            name: self.field.name().to_string(),
-        }
-    }
-
-    /// Get the optional qualifier
-    pub fn qualifier(&self) -> Option<&OwnedTableReference> {
-        self.qualifier.as_ref()
-    }
-
-    /// Get the arrow field
-    pub fn field(&self) -> &FieldRef {
-        &self.field
-    }
-
-    /// Return field with qualifier stripped
-    pub fn strip_qualifier(mut self) -> Self {
-        self.qualifier = None;
-        self
-    }
-
-    /// Return field with nullable specified
-    pub fn with_nullable(mut self, nullable: bool) -> Self {
-        let f = self.field().as_ref().clone().with_nullable(nullable);
-        self.field = f.into();
-        self
-    }
-=======
->>>>>>> 8e8bb89a
 
     fn data_type_and_nullable(&self, col: &Column) -> Result<(&DataType, bool)> {
         let field = self.field_from_column(col)?;
@@ -1240,7 +1014,7 @@
             .iter()
             .zip(other.fields().iter())
             .all(|(f1, f2)| {
-                f1.name() == f2.name()
+                f1.name().to_lowercase() == f2.name().to_lowercase()
                     && DFSchema::datatype_is_logically_equal(
                         f1.data_type(),
                         f2.data_type(),
@@ -1422,11 +1196,9 @@
         let left = DFSchema::try_from_qualified_schema("t1", &test_schema_1())?;
         let right = DFSchema::try_from(test_schema_1())?;
         let join = left.join(&right);
-        assert_contains!(
-            join.unwrap_err().to_string(),
-            "Schema error: Schema contains qualified \
-                          field name t1.c0 and unqualified field name c0 which would be ambiguous"
-        );
+        assert_contains!(join.unwrap_err().to_string(),
+                         "Schema error: Schema contains qualified \
+                          field name t1.c0 and unqualified field name c0 which would be ambiguous");
         Ok(())
     }
 
