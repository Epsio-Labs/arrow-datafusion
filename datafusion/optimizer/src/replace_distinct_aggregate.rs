// Licensed to the Apache Software Foundation (ASF) under one
// or more contributor license agreements.  See the NOTICE file
// distributed with this work for additional information
// regarding copyright ownership.  The ASF licenses this file
// to you under the Apache License, Version 2.0 (the
// "License"); you may not use this file except in compliance
// with the License.  You may obtain a copy of the License at
//
//   http://www.apache.org/licenses/LICENSE-2.0
//
// Unless required by applicable law or agreed to in writing,
// software distributed under the License is distributed on an
// "AS IS" BASIS, WITHOUT WARRANTIES OR CONDITIONS OF ANY
// KIND, either express or implied.  See the License for the
// specific language governing permissions and limitations
// under the License.

//! [`ReplaceDistinctWithAggregate`] replaces `DISTINCT ...` with `GROUP BY ...`
use crate::optimizer::{ApplyOrder, ApplyOrder::BottomUp};
use crate::{OptimizerConfig, OptimizerRule};

use datafusion_common::tree_node::Transformed;
use datafusion_common::{Column, Result};
use datafusion_expr::expr_rewriter::normalize_cols;
use datafusion_expr::utils::expand_wildcard;
use datafusion_expr::{col, ExprFunctionExt, LogicalPlanBuilder};
use datafusion_expr::{Aggregate, Distinct, DistinctOn, Expr, LogicalPlan};

/// Optimizer that replaces logical [[Distinct]] with a logical [[Aggregate]]
///
/// ```text
/// SELECT DISTINCT a, b FROM tab
/// ```
///
/// Into
/// ```text
/// SELECT a, b FROM tab GROUP BY a, b
/// ```
///
/// On the other hand, for a `DISTINCT ON` query the replacement is
/// a bit more involved and effectively converts
/// ```text
/// SELECT DISTINCT ON (a) b FROM tab ORDER BY a DESC, c
/// ```
///
/// into
/// ```text
/// SELECT b FROM (
///     SELECT a, FIRST_VALUE(b ORDER BY a DESC, c) AS b
///     FROM tab
///     GROUP BY a
/// )
/// ORDER BY a DESC
/// ```

/// Optimizer that replaces logical [[Distinct]] with a logical [[Aggregate]]
#[derive(Default)]
pub struct ReplaceDistinctWithAggregate {}

impl ReplaceDistinctWithAggregate {
    #[allow(missing_docs)]
    pub fn new() -> Self {
        Self {}
    }
}

impl OptimizerRule for ReplaceDistinctWithAggregate {
    fn supports_rewrite(&self) -> bool {
        true
    }

    fn rewrite(
        &self,
        plan: LogicalPlan,
        config: &dyn OptimizerConfig,
    ) -> Result<Transformed<LogicalPlan>> {
        match plan {
<<<<<<< HEAD
            LogicalPlan::Distinct(Distinct { input, on_expr }) if on_expr.is_none() => {
                let group_expr = expand_wildcard(input.schema(), input, None)?;
                let aggregate = LogicalPlan::Aggregate(Aggregate::try_new_with_schema(
                    input.clone(),
=======
            LogicalPlan::Distinct(Distinct::All(input)) => {
                let group_expr = expand_wildcard(input.schema(), &input, None)?;

                let field_count = input.schema().fields().len();
                for dep in input.schema().functional_dependencies().iter() {
                    // If distinct is exactly the same with a previous GROUP BY, we can
                    // simply remove it:
                    if dep.source_indices.len() >= field_count
                        && dep.source_indices[..field_count]
                            .iter()
                            .enumerate()
                            .all(|(idx, f_idx)| idx == *f_idx)
                    {
                        return Ok(Transformed::yes(input.as_ref().clone()));
                    }
                }

                // Replace with aggregation:
                let aggr_plan = LogicalPlan::Aggregate(Aggregate::try_new(
                    input,
>>>>>>> 8e8bb89a
                    group_expr,
                    vec![],
                )?);
                Ok(Transformed::yes(aggr_plan))
            }
            LogicalPlan::Distinct(Distinct::On(DistinctOn {
                select_expr,
                on_expr,
                sort_expr,
                input,
                schema,
            })) => {
                let expr_cnt = on_expr.len();

                // Construct the aggregation expression to be used to fetch the selected expressions.
                let first_value_udaf: std::sync::Arc<datafusion_expr::AggregateUDF> =
                    config.function_registry().unwrap().udaf("first_value")?;
                let aggr_expr = select_expr.into_iter().map(|e| {
                    if let Some(order_by) = &sort_expr {
                        first_value_udaf
                            .call(vec![e])
                            .order_by(order_by.clone())
                            .build()
                            // guaranteed to be `Expr::AggregateFunction`
                            .unwrap()
                    } else {
                        first_value_udaf.call(vec![e])
                    }
                });

                let aggr_expr = normalize_cols(aggr_expr, input.as_ref())?;
                let group_expr = normalize_cols(on_expr, input.as_ref())?;

                // Build the aggregation plan
                let plan = LogicalPlan::Aggregate(Aggregate::try_new(
                    input, group_expr, aggr_expr,
                )?);
                // TODO use LogicalPlanBuilder directly rather than recreating the Aggregate
                // when https://github.com/apache/datafusion/issues/10485 is available
                let lpb = LogicalPlanBuilder::from(plan);

                let plan = if let Some(mut sort_expr) = sort_expr {
                    // While sort expressions were used in the `FIRST_VALUE` aggregation itself above,
                    // this on it's own isn't enough to guarantee the proper output order of the grouping
                    // (`ON`) expression, so we need to sort those as well.

                    // truncate the sort_expr to the length of on_expr
                    sort_expr.truncate(expr_cnt);

                    lpb.sort(sort_expr)?.build()?
                } else {
                    lpb.build()?
                };

                // Whereas the aggregation plan by default outputs both the grouping and the aggregation
                // expressions, for `DISTINCT ON` we only need to emit the original selection expressions.

                let project_exprs = plan
                    .schema()
                    .iter()
                    .skip(expr_cnt)
                    .zip(schema.iter())
                    .map(|((new_qualifier, new_field), (old_qualifier, old_field))| {
                        col(Column::from((new_qualifier, new_field)))
                            .alias_qualified(old_qualifier.cloned(), old_field.name())
                    })
                    .collect::<Vec<Expr>>();

                let plan = LogicalPlanBuilder::from(plan)
                    .project(project_exprs)?
                    .build()?;

                Ok(Transformed::yes(plan))
            }
            _ => Ok(Transformed::no(plan)),
        }
    }

    fn name(&self) -> &str {
        "replace_distinct_aggregate"
    }

    fn apply_order(&self) -> Option<ApplyOrder> {
        Some(BottomUp)
    }
}

#[cfg(test)]
mod tests {
    use std::sync::Arc;

    use crate::replace_distinct_aggregate::ReplaceDistinctWithAggregate;
    use crate::test::*;

    use datafusion_common::Result;
    use datafusion_expr::{
        col, logical_plan::builder::LogicalPlanBuilder, Expr, LogicalPlan,
    };
    use datafusion_functions_aggregate::sum::sum;

    fn assert_optimized_plan_equal(plan: &LogicalPlan, expected: &str) -> Result<()> {
        assert_optimized_plan_eq(
            Arc::new(ReplaceDistinctWithAggregate::new()),
            plan.clone(),
            expected,
        )
    }

    #[test]
    fn eliminate_redundant_distinct_simple() -> Result<()> {
        let table_scan = test_table_scan().unwrap();
        let plan = LogicalPlanBuilder::from(table_scan)
            .aggregate(vec![col("c")], Vec::<Expr>::new())?
            .project(vec![col("c")])?
            .distinct()?
            .build()?;

        let expected = "Projection: test.c\n  Aggregate: groupBy=[[test.c]], aggr=[[]]\n    TableScan: test";
        assert_optimized_plan_equal(&plan, expected)
    }

    #[test]
    fn eliminate_redundant_distinct_pair() -> Result<()> {
        let table_scan = test_table_scan().unwrap();
        let plan = LogicalPlanBuilder::from(table_scan)
            .aggregate(vec![col("a"), col("b")], Vec::<Expr>::new())?
            .project(vec![col("a"), col("b")])?
            .distinct(None)?
            .build()?;

        let expected =
            "Projection: test.a, test.b\n  Aggregate: groupBy=[[test.a, test.b]], aggr=[[]]\n    TableScan: test";
        assert_optimized_plan_equal(&plan, expected)
    }

    #[test]
    fn do_not_eliminate_distinct() -> Result<()> {
        let table_scan = test_table_scan().unwrap();
        let plan = LogicalPlanBuilder::from(table_scan)
            .project(vec![col("a"), col("b")])?
            .distinct()?
            .build()?;

        let expected = "Aggregate: groupBy=[[test.a, test.b]], aggr=[[]]\n  Projection: test.a, test.b\n    TableScan: test";
        assert_optimized_plan_equal(&plan, expected)
    }

    #[test]
    fn do_not_eliminate_distinct_with_aggr() -> Result<()> {
        let table_scan = test_table_scan().unwrap();
        let plan = LogicalPlanBuilder::from(table_scan)
            .aggregate(vec![col("a"), col("b"), col("c")], vec![sum(col("c"))])?
            .project(vec![col("a"), col("b")])?
            .distinct()?
            .build()?;

        let expected =
            "Aggregate: groupBy=[[test.a, test.b]], aggr=[[]]\n  Projection: test.a, test.b\n    Aggregate: groupBy=[[test.a, test.b, test.c]], aggr=[[sum(test.c)]]\n      TableScan: test";
        assert_optimized_plan_equal(&plan, expected)
    }
}<|MERGE_RESOLUTION|>--- conflicted
+++ resolved
@@ -75,12 +75,6 @@
         config: &dyn OptimizerConfig,
     ) -> Result<Transformed<LogicalPlan>> {
         match plan {
-<<<<<<< HEAD
-            LogicalPlan::Distinct(Distinct { input, on_expr }) if on_expr.is_none() => {
-                let group_expr = expand_wildcard(input.schema(), input, None)?;
-                let aggregate = LogicalPlan::Aggregate(Aggregate::try_new_with_schema(
-                    input.clone(),
-=======
             LogicalPlan::Distinct(Distinct::All(input)) => {
                 let group_expr = expand_wildcard(input.schema(), &input, None)?;
 
@@ -101,7 +95,6 @@
                 // Replace with aggregation:
                 let aggr_plan = LogicalPlan::Aggregate(Aggregate::try_new(
                     input,
->>>>>>> 8e8bb89a
                     group_expr,
                     vec![],
                 )?);
@@ -229,7 +222,7 @@
         let plan = LogicalPlanBuilder::from(table_scan)
             .aggregate(vec![col("a"), col("b")], Vec::<Expr>::new())?
             .project(vec![col("a"), col("b")])?
-            .distinct(None)?
+            .distinct()?
             .build()?;
 
         let expected =
