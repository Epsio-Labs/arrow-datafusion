--- conflicted
+++ resolved
@@ -1023,20 +1023,6 @@
 impl<'n> TreeNodeVisitor<'n> for ExprIdentifierVisitor<'_, 'n> {
     type Node = Expr;
 
-<<<<<<< HEAD
-        let (idx, sub_expr_desc) = self.pop_enter_mark();
-        // skip exprs should not be recognize.
-        if self.expr_mask.ignores(expr) || Self::desc_expr(expr).contains("now()")
-        // Obviously horrendous
-        {
-            self.id_array[idx].0 = self.series_number;
-            let desc = Self::desc_expr(expr);
-            self.visit_stack.push(VisitRecord::ExprItem(desc));
-            return Ok(VisitRecursion::Continue);
-        }
-        let mut desc = Self::desc_expr(expr);
-        desc.push_str(&sub_expr_desc);
-=======
     fn f_down(&mut self, expr: &'n Expr) -> Result<TreeNodeRecursion> {
         self.id_array.push((0, None));
         self.visit_stack
@@ -1063,7 +1049,6 @@
 
                 TreeNodeRecursion::Jump
             }
->>>>>>> 8e8bb89a
 
             // In case of `And` and `Or` the first child is surely executed, but we
             // account subexpressions as conditional in the second.
@@ -1116,7 +1101,7 @@
         let is_valid = !expr.is_volatile_node() && sub_expr_is_valid;
 
         self.id_array[down_index].0 = self.up_index;
-        if is_valid && !self.expr_mask.ignores(expr) {
+        if is_valid && !self.expr_mask.ignores(expr) && !format!("{expr}").contains("now()") {
             self.id_array[down_index].1 = Some(expr_id);
             let (count, conditional_count) =
                 self.expr_stats.entry(expr_id).or_insert((0, 0));
