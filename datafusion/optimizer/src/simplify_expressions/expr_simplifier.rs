--- conflicted
+++ resolved
@@ -1033,28 +1033,8 @@
                 && !info.get_data_type(&left)?.is_floating()
                 && is_one(&right) =>
             {
-<<<<<<< HEAD
-                lit(0)
-            }
-            // A % 0 --> DivideByZero Error (if A is not floating and not null)
-            // A % 0 --> NAN (if A is floating and not null)
-            Expr::BinaryExpr(BinaryExpr {
-                left,
-                op: Modulo,
-                right,
-            }) if !info.nullable(&left)? && is_zero(&right) => match info
-                .get_data_type(&left)?
-            {
-                DataType::Float32 => lit(f32::NAN),
-                DataType::Float64 => lit(f64::NAN),
-                _ => {
-                    return Err(DataFusionError::ArrowError(ArrowError::DivideByZero));
-                }
-            },
-=======
                 Transformed::yes(lit(0))
             }
->>>>>>> 8e8bb89a
 
             //
             // Rules for BitwiseAnd
