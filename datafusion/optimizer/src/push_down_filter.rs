// regarding copyright ownership.  The ASF licenses this file
// to you under the Apache License, Version 2.0 (the
// "License"); you may not use this file except in compliance
// with the License.  You may obtain a copy of the License at
//
//   http://www.apache.org/licenses/LICENSE-2.0
//
// Unless required by applicable law or agreed to in writing,
// software distributed under the License is distributed on an
// "AS IS" BASIS, WITHOUT WARRANTIES OR CONDITIONS OF ANY
// KIND, either express or implied.  See the License for the
// specific language governing permissions and limitations
// under the License.

//! [`PushDownFilter`] applies filters as early as possible

<<<<<<< HEAD
use crate::optimizer::ApplyOrder;
use crate::utils::{conjunction, split_conjunction};
use crate::{utils, OptimizerConfig, OptimizerRule};
use datafusion_common::tree_node::{Transformed, TreeNode, VisitRecursion};
use datafusion_common::{
    internal_err, Column, DFSchema, DFSchemaRef, DataFusionError, Result,
};
use datafusion_expr::expr::Alias;
use datafusion_expr::{
    and,
    expr_rewriter::replace_col,
    logical_plan::{CrossJoin, Join, JoinType, LogicalPlan, TableScan, Union},
    or, BinaryExpr, Expr, Filter, Operator, TableProviderFilterPushDown,
};
use itertools::Itertools;
=======
use indexmap::IndexSet;
>>>>>>> 8e8bb89a
use std::collections::{HashMap, HashSet};
use std::sync::Arc;

use itertools::Itertools;

use datafusion_common::tree_node::{
    Transformed, TransformedResult, TreeNode, TreeNodeRecursion,
};
use datafusion_common::{
    internal_err, plan_err, qualified_name, Column, DFSchema, DFSchemaRef,
    JoinConstraint, Result,
};
use datafusion_expr::expr_rewriter::replace_col;
use datafusion_expr::logical_plan::{
    CrossJoin, Join, JoinType, LogicalPlan, TableScan, Union,
};
use datafusion_expr::utils::{
    conjunction, expr_to_columns, split_conjunction, split_conjunction_owned,
};
use datafusion_expr::{
    and, build_join_schema, or, BinaryExpr, Expr, Filter, LogicalPlanBuilder, Operator,
    Projection, TableProviderFilterPushDown,
};

use crate::optimizer::ApplyOrder;
use crate::utils::has_all_column_refs;
use crate::{OptimizerConfig, OptimizerRule};

/// Optimizer rule for pushing (moving) filter expressions down in a plan so
/// they are applied as early as possible.
///
/// # Introduction
///
/// The goal of this rule is to improve query performance by eliminating
/// redundant work.
///
/// For example, given a plan that sorts all values where `a > 10`:
///
/// ```text
///  Filter (a > 10)
///    Sort (a, b)
/// ```
///
/// A better plan is to  filter the data *before* the Sort, which sorts fewer
/// rows and therefore does less work overall:
///
/// ```text
///  Sort (a, b)
///    Filter (a > 10)  <-- Filter is moved before the sort
/// ```
///
/// However it is not always possible to push filters down. For example, given a
/// plan that finds the top 3 values and then keeps only those that are greater
/// than 10, if the filter is pushed below the limit it would produce a
/// different result.
///
/// ```text
///  Filter (a > 10)   <-- can not move this Filter before the limit
///    Limit (fetch=3)
///      Sort (a, b)
/// ```
///
///
/// More formally, a filter-commutative operation is an operation `op` that
/// satisfies `filter(op(data)) = op(filter(data))`.
///
/// The filter-commutative property is plan and column-specific. A filter on `a`
/// can be pushed through a `Aggregate(group_by = [a], agg=[sum(b))`. However, a
/// filter on  `sum(b)` can not be pushed through the same aggregate.
///
/// # Handling Conjunctions
///
/// It is possible to only push down **part** of a filter expression if is
/// connected with `AND`s (more formally if it is a "conjunction").
///
/// For example, given the following plan:
///
/// ```text
/// Filter(a > 10 AND sum(b) < 5)
///   Aggregate(group_by = [a], agg = [sum(b))
/// ```
///
/// The `a > 10` is commutative with the `Aggregate` but  `sum(b) < 5` is not.
/// Therefore it is possible to only push part of the expression, resulting in:
///
/// ```text
/// Filter(sum(b) < 5)
///   Aggregate(group_by = [a], agg = [sum(b))
///     Filter(a > 10)
/// ```
///
/// # Handling Column Aliases
///
/// This optimizer must sometimes handle re-writing filter expressions when they
/// pushed, for example if there is a projection that aliases `a+1` to `"b"`:
///
/// ```text
/// Filter (b > 10)
///     Projection: [a+1 AS "b"]  <-- changes the name of `a+1` to `b`
/// ```
///
/// To apply the filter prior to the `Projection`, all references to `b` must be
/// rewritten to `a+1`:
///
/// ```text
/// Projection: a AS "b"
///     Filter: (a + 1 > 10)  <--- changed from b to a + 1
/// ```
/// # Implementation Notes
///
/// This implementation performs a single pass through the plan, "pushing" down
/// filters. When it passes through a filter, it stores that filter, and when it
/// reaches a plan node that does not commute with that filter, it adds the
/// filter to that place. When it passes through a projection, it re-writes the
/// filter's expression taking into account that projection.
#[derive(Default)]
pub struct PushDownFilter {}

<<<<<<< HEAD
// For a given JOIN logical plan, determine whether each side of the join is preserved.
// We say a join side is preserved if the join returns all or a subset of the rows from
// the relevant side, such that each row of the output table directly maps to a row of
// the preserved input table. If a table is not preserved, it can provide extra null rows.
// That is, there may be rows in the output table that don't directly map to a row in the
// input table.
//
// For example:
//   - In an inner join, both sides are preserved, because each row of the output
//     maps directly to a row from each side.
//   - In a left join, the left side is preserved and the right is not, because
//     there may be rows in the output that don't directly map to a row in the
//     right input (due to nulls filling where there is no match on the right).
//
// This is important because we can always push down post-join filters to a preserved
// side of the join, assuming the filter only references columns from that side. For the
// non-preserved side it can be more tricky.
//
// Returns a tuple of booleans - (left_preserved, right_preserved).

fn lr_is_preserved(plan: &LogicalPlan) -> Result<(bool, bool)> {
    match plan {
        LogicalPlan::Join(Join { join_type, .. }) => match join_type {
            JoinType::Inner => Ok((true, true)),
            JoinType::Left => Ok((true, false)),
            JoinType::Right => Ok((false, true)),
            JoinType::Full => Ok((false, false)),
            // No columns from the right side of the join can be referenced in output
            // predicates for semi/anti joins, so whether we specify t/f doesn't matter.
            JoinType::LeftSemi | JoinType::LeftAnti => Ok((true, false)),
            // No columns from the left side of the join can be referenced in output
            // predicates for semi/anti joins, so whether we specify t/f doesn't matter.
            JoinType::RightSemi | JoinType::RightAnti => Ok((false, true)),
        },
        LogicalPlan::CrossJoin(_) => Ok((true, true)),
        _ => internal_err!("lr_is_preserved only valid for JOIN nodes"),
=======
/// For a given JOIN type, determine whether each input of the join is preserved
/// for post-join (`WHERE` clause) filters.
///
/// It is only correct to push filters below a join for preserved inputs.
///
/// # Return Value
/// A tuple of booleans - (left_preserved, right_preserved).
///
/// # "Preserved" input definition
///
/// We say a join side is preserved if the join returns all or a subset of the rows from
/// the relevant side, such that each row of the output table directly maps to a row of
/// the preserved input table. If a table is not preserved, it can provide extra null rows.
/// That is, there may be rows in the output table that don't directly map to a row in the
/// input table.
///
/// For example:
///   - In an inner join, both sides are preserved, because each row of the output
///     maps directly to a row from each side.
///
///   - In a left join, the left side is preserved (we can push predicates) but
///     the right is not, because there may be rows in the output that don't
///     directly map to a row in the right input (due to nulls filling where there
///     is no match on the right).
pub(crate) fn lr_is_preserved(join_type: JoinType) -> (bool, bool) {
    match join_type {
        JoinType::Inner => (true, true),
        JoinType::Left => (true, false),
        JoinType::Right => (false, true),
        JoinType::Full => (false, false),
        // No columns from the right side of the join can be referenced in output
        // predicates for semi/anti joins, so whether we specify t/f doesn't matter.
        JoinType::LeftSemi | JoinType::LeftAnti => (true, false),
        // No columns from the left side of the join can be referenced in output
        // predicates for semi/anti joins, so whether we specify t/f doesn't matter.
        JoinType::RightSemi | JoinType::RightAnti => (false, true),
>>>>>>> 8e8bb89a
    }
}

/// For a given JOIN type, determine whether each input of the join is preserved
/// for the join condition (`ON` clause filters).
///
/// It is only correct to push filters below a join for preserved inputs.
///
/// # Return Value
/// A tuple of booleans - (left_preserved, right_preserved).
///
/// See [`lr_is_preserved`] for a definition of "preserved".
pub(crate) fn on_lr_is_preserved(join_type: JoinType) -> (bool, bool) {
    match join_type {
        JoinType::Inner => (true, true),
        JoinType::Left => (false, true),
        JoinType::Right => (true, false),
        JoinType::Full => (false, false),
        JoinType::LeftSemi | JoinType::RightSemi => (true, true),
        JoinType::LeftAnti => (false, true),
        JoinType::RightAnti => (true, false),
    }
}

/// Evaluates the columns referenced in the given expression to see if they refer
/// only to the left or right columns
#[derive(Debug)]
struct ColumnChecker<'a> {
    /// schema of left join input
    left_schema: &'a DFSchema,
    /// columns in left_schema, computed on demand
    left_columns: Option<HashSet<Column>>,
    /// schema of right join input
    right_schema: &'a DFSchema,
    /// columns in left_schema, computed on demand
    right_columns: Option<HashSet<Column>>,
}

impl<'a> ColumnChecker<'a> {
    fn new(left_schema: &'a DFSchema, right_schema: &'a DFSchema) -> Self {
        Self {
            left_schema,
            left_columns: None,
            right_schema,
            right_columns: None,
        }
    }

    /// Return true if the expression references only columns from the left side of the join
    fn is_left_only(&mut self, predicate: &Expr) -> bool {
        if self.left_columns.is_none() {
            self.left_columns = Some(schema_columns(self.left_schema));
        }
        has_all_column_refs(predicate, self.left_columns.as_ref().unwrap())
    }

    /// Return true if the expression references only columns from the right side of the join
    fn is_right_only(&mut self, predicate: &Expr) -> bool {
        if self.right_columns.is_none() {
            self.right_columns = Some(schema_columns(self.right_schema));
        }
        has_all_column_refs(predicate, self.right_columns.as_ref().unwrap())
    }
}

/// Returns all columns in the schema
fn schema_columns(schema: &DFSchema) -> HashSet<Column> {
    schema
        .iter()
        .flat_map(|(qualifier, field)| {
            [
                Column::new(qualifier.cloned(), field.name()),
                // we need to push down filter using unqualified column as well
                Column::new_unqualified(field.name()),
            ]
        })
        .collect::<HashSet<_>>()
}

/// Determine whether the predicate can evaluate as the join conditions
fn can_evaluate_as_join_condition(predicate: &Expr) -> Result<bool> {
    let mut is_evaluate = true;
    predicate.apply(|expr| match expr {
        Expr::Column(_)
        | Expr::Literal(_)
        | Expr::Placeholder(_)
        | Expr::ScalarVariable(_, _) => Ok(TreeNodeRecursion::Jump),
        Expr::Exists { .. }
        | Expr::InSubquery(_)
        | Expr::ScalarSubquery(_)
        | Expr::OuterReferenceColumn(_, _)
        | Expr::Unnest(_) => {
            is_evaluate = false;
            Ok(TreeNodeRecursion::Stop)
        }
        Expr::Alias(_)
        | Expr::BinaryExpr(_)
        | Expr::Like(_)
        | Expr::SimilarTo(_)
        | Expr::Not(_)
        | Expr::IsNotNull(_)
        | Expr::IsNull(_)
        | Expr::IsTrue(_)
        | Expr::IsFalse(_)
        | Expr::IsUnknown(_)
        | Expr::IsNotTrue(_)
        | Expr::IsNotFalse(_)
        | Expr::IsNotUnknown(_)
        | Expr::Negative(_)
        | Expr::Between(_)
        | Expr::Case(_)
        | Expr::Cast(_)
        | Expr::TryCast(_)
        | Expr::InList { .. }
        | Expr::ScalarFunction(_) => Ok(TreeNodeRecursion::Continue),
        Expr::AggregateFunction(_)
        | Expr::WindowFunction(_)
        | Expr::Wildcard { .. }
        | Expr::GroupingSet(_) => internal_err!("Unsupported predicate type"),
    })?;
    Ok(is_evaluate)
}

/// examine OR clause to see if any useful clauses can be extracted and push down.
/// extract at least one qual from each sub clauses of OR clause, then form the quals
/// to new OR clause as predicate.
///
/// # Example
/// ```text
/// Filter: (a = c and a < 20) or (b = d and b > 10)
///     join/crossjoin:
///          TableScan: projection=[a, b]
///          TableScan: projection=[c, d]
/// ```
///
/// is optimized to
///
/// ```text
/// Filter: (a = c and a < 20) or (b = d and b > 10)
///     join/crossjoin:
///          Filter: (a < 20) or (b > 10)
///              TableScan: projection=[a, b]
///          TableScan: projection=[c, d]
/// ```
///
/// In general, predicates of this form:
///
/// ```sql
/// (A AND B) OR (C AND D)
/// ```
///
/// will be transformed to one of:
///
/// * `((A AND B) OR (C AND D)) AND (A OR C)`
/// * `((A AND B) OR (C AND D)) AND ((A AND B) OR C)`
/// * do nothing.
fn extract_or_clauses_for_join<'a>(
    filters: &'a [Expr],
    schema: &'a DFSchema,
) -> impl Iterator<Item = Expr> + 'a {
    let schema_columns = schema_columns(schema);

    // new formed OR clauses and their column references
    filters.iter().filter_map(move |expr| {
        if let Expr::BinaryExpr(BinaryExpr {
            left,
            op: Operator::Or,
            right,
        }) = expr
        {
            let left_expr = extract_or_clause(left.as_ref(), &schema_columns);
            let right_expr = extract_or_clause(right.as_ref(), &schema_columns);

            // If nothing can be extracted from any sub clauses, do nothing for this OR clause.
            if let (Some(left_expr), Some(right_expr)) = (left_expr, right_expr) {
                return Some(or(left_expr, right_expr));
            }
        }
        None
    })
}

/// extract qual from OR sub-clause.
///
/// A qual is extracted if it only contains set of column references in schema_columns.
///
/// For AND clause, we extract from both sub-clauses, then make new AND clause by extracted
/// clauses if both extracted; Otherwise, use the extracted clause from any sub-clauses or None.
///
/// For OR clause, we extract from both sub-clauses, then make new OR clause by extracted clauses if both extracted;
/// Otherwise, return None.
///
/// For other clause, apply the rule above to extract clause.
fn extract_or_clause(expr: &Expr, schema_columns: &HashSet<Column>) -> Option<Expr> {
    let mut predicate = None;

    match expr {
        Expr::BinaryExpr(BinaryExpr {
            left: l_expr,
            op: Operator::Or,
            right: r_expr,
        }) => {
            let l_expr = extract_or_clause(l_expr, schema_columns);
            let r_expr = extract_or_clause(r_expr, schema_columns);

            if let (Some(l_expr), Some(r_expr)) = (l_expr, r_expr) {
                predicate = Some(or(l_expr, r_expr));
            }
        }
        Expr::BinaryExpr(BinaryExpr {
            left: l_expr,
            op: Operator::And,
            right: r_expr,
        }) => {
            let l_expr = extract_or_clause(l_expr, schema_columns);
            let r_expr = extract_or_clause(r_expr, schema_columns);

            match (l_expr, r_expr) {
                (Some(l_expr), Some(r_expr)) => {
                    predicate = Some(and(l_expr, r_expr));
                }
                (Some(l_expr), None) => {
                    predicate = Some(l_expr);
                }
                (None, Some(r_expr)) => {
                    predicate = Some(r_expr);
                }
                (None, None) => {
                    predicate = None;
                }
            }
        }
        _ => {
            if has_all_column_refs(expr, schema_columns) {
                predicate = Some(expr.clone());
            }
        }
    }

    predicate
}

<<<<<<< HEAD
fn can_push_and_keep_unpreserved_predicate(predicate: &Expr) -> bool {
    return match predicate {
        Expr::BinaryExpr(b) if b.op == Operator::Eq => {
            return if let (Expr::Column(_), Expr::Literal(_)) = (&*b.left, &*b.right) {
                true
            } else if let (Expr::Literal(_), Expr::Column(_)) = (&*b.left, &*b.right) {
                true
            } else {
                false
            }
        }
        _ => false,
    };
}

fn push_predicates(
    predicate: &Expr,
    join_plan: &LogicalPlan,
    schema: &DFSchemaRef,
    all_preserved: bool,
    preserved: bool,
    kept: &mut bool,
    predicates_to_push: &mut Vec<Expr>,
) -> Result<()> {
    if can_pushdown_join_predicate(predicate, schema)? {
        if preserved {
            *kept = true;
            predicates_to_push.push(predicate.clone());
        } else if can_push_and_keep_unpreserved_predicate(predicate) {
            predicates_to_push.push(predicate.clone());
        }
    } else {
        if all_preserved
            || (preserved && !matches!(predicate, Expr::IsNull(_)))
            || can_push_and_keep_unpreserved_predicate(predicate)
        {
            let aliased_predicates =
                get_aliased_predicates(join_plan, &vec![predicate.clone()])?;

            for predicate in aliased_predicates {
                if can_pushdown_join_predicate(&predicate, schema)? {
                    predicates_to_push.push(predicate);
                }
            }
        }
    }
    Ok(())
}
// push down join/cross-join
fn push_down_all_join(
    mut predicates: Vec<Expr>,
    join_plan: &LogicalPlan,
    left: &LogicalPlan,
    right: &LogicalPlan,
    on_filter: Vec<Expr>,
) -> Result<LogicalPlan> {
    let on_filter_empty = on_filter.is_empty();
    let (left_preserved, right_preserved) = lr_is_preserved(join_plan)?;
    let all_preserved = left_preserved && right_preserved;
=======
/// push down join/cross-join
fn push_down_all_join(
    predicates: Vec<Expr>,
    inferred_join_predicates: Vec<Expr>,
    mut join: Join,
    on_filter: Vec<Expr>,
) -> Result<Transformed<LogicalPlan>> {
    let is_inner_join = join.join_type == JoinType::Inner;
    // Get pushable predicates from current optimizer state
    let (left_preserved, right_preserved) = lr_is_preserved(join.join_type);

>>>>>>> 8e8bb89a
    // The predicates can be divided to three categories:
    // 1) can push through join to its children(left or right)
    // 2) can be converted to join conditions if the join type is Inner
    // 3) should be kept as filter conditions
    let left_schema = join.left.schema();
    let right_schema = join.right.schema();
    let mut left_push = vec![];
    let mut right_push = vec![];
    let mut keep_predicates = vec![];
    let mut join_conditions = vec![];
<<<<<<< HEAD

    let inner_join = match join_plan {
        LogicalPlan::Join(Join { join_type, .. }) => *join_type == JoinType::Inner,
        _ => false,
    };

    if inner_join && !on_filter_empty {
        predicates.extend(on_filter.clone());
    }

    for predicate in predicates {
        let mut kept = false;

        push_predicates(
            &predicate,
            join_plan,
            left.schema(),
            all_preserved,
            left_preserved,
            &mut kept,
            &mut left_push,
        )?;
        push_predicates(
            &predicate,
            join_plan,
            right.schema(),
            all_preserved,
            right_preserved,
            &mut kept,
            &mut right_push,
        )?;

        if !kept {
            if inner_join && can_evaluate_as_join_condition(&predicate)? {
                join_conditions.push(predicate);
            } else {
                keep_predicates.push(predicate);
            }
        }
    }

    if !on_filter_empty && !inner_join {
        let (on_left_preserved, on_right_preserved) = on_lr_is_preserved(join_plan)?;
=======
    let mut checker = ColumnChecker::new(left_schema, right_schema);
    for predicate in predicates {
        if left_preserved && checker.is_left_only(&predicate) {
            left_push.push(predicate);
        } else if right_preserved && checker.is_right_only(&predicate) {
            right_push.push(predicate);
        } else if is_inner_join && can_evaluate_as_join_condition(&predicate)? {
            // Here we do not differ it is eq or non-eq predicate, ExtractEquijoinPredicate will extract the eq predicate
            // and convert to the join on condition
            join_conditions.push(predicate);
        } else {
            keep_predicates.push(predicate);
        }
    }

    // For infer predicates, if they can not push through join, just drop them
    for predicate in inferred_join_predicates {
        if left_preserved && checker.is_left_only(&predicate) {
            left_push.push(predicate);
        } else if right_preserved && checker.is_right_only(&predicate) {
            right_push.push(predicate);
        }
    }

    let mut on_filter_join_conditions = vec![];
    let (on_left_preserved, on_right_preserved) = on_lr_is_preserved(join.join_type);

    if !on_filter.is_empty() {
>>>>>>> 8e8bb89a
        for on in on_filter {
            if on_left_preserved && checker.is_left_only(&on) {
                left_push.push(on)
            } else if on_right_preserved && checker.is_right_only(&on) {
                right_push.push(on)
            } else {
                on_filter_join_conditions.push(on)
            }
        }
    }

    // Extract from OR clause, generate new predicates for both side of join if possible.
    // We only track the unpushable predicates above.
<<<<<<< HEAD
    let or_to_left = extract_or_clauses_for_join(
        &keep_predicates.iter().collect::<Vec<_>>(),
        left.schema(),
        left_preserved,
    );
    let or_to_right = extract_or_clauses_for_join(
        &keep_predicates.iter().collect::<Vec<_>>(),
        right.schema(),
        right_preserved,
    );
    let on_or_to_left = extract_or_clauses_for_join(
        &join_conditions.iter().collect::<Vec<_>>(),
        left.schema(),
        left_preserved,
    );
    let on_or_to_right = extract_or_clauses_for_join(
        &join_conditions.iter().collect::<Vec<_>>(),
        right.schema(),
        right_preserved,
    );

    left_push.extend(or_to_left);
    left_push.extend(on_or_to_left);
    right_push.extend(or_to_right);
    right_push.extend(on_or_to_right);
    let left = match conjunction(left_push) {
        Some(predicate) => {
            LogicalPlan::Filter(Filter::try_new(predicate, Arc::new(left.clone()))?)
        }
        None => left.clone(),
    };
    let right = match conjunction(right_push) {
        Some(predicate) => {
            LogicalPlan::Filter(Filter::try_new(predicate, Arc::new(right.clone()))?)
        }
        None => right.clone(),
    };
    // Create a new Join with the new `left` and `right`
    //
    // expressions() output for Join is a vector consisting of
    //   1. join keys - columns mentioned in ON clause
    //   2. optional predicate - in case join filter is not empty,
    //      it always will be the last element, otherwise result
    //      vector will contain only join keys (without additional
    //      element representing filter).
    let expr = join_plan.expressions();
    let mut new_exprs = if !on_filter_empty {
        expr[..expr.len() - 1].to_vec()
    } else {
        expr
    };
    if !join_conditions.is_empty() {
        new_exprs.push(join_conditions.into_iter().reduce(Expr::and).unwrap());
=======
    if left_preserved {
        left_push.extend(extract_or_clauses_for_join(&keep_predicates, left_schema));
        left_push.extend(extract_or_clauses_for_join(&join_conditions, left_schema));
    }
    if right_preserved {
        right_push.extend(extract_or_clauses_for_join(&keep_predicates, right_schema));
        right_push.extend(extract_or_clauses_for_join(&join_conditions, right_schema));
>>>>>>> 8e8bb89a
    }

    // For predicates from join filter, we should check with if a join side is preserved
    // in term of join filtering.
    if on_left_preserved {
        left_push.extend(extract_or_clauses_for_join(
            &on_filter_join_conditions,
            left_schema,
        ));
    }
    if on_right_preserved {
        right_push.extend(extract_or_clauses_for_join(
            &on_filter_join_conditions,
            right_schema,
        ));
    }

    if let Some(predicate) = conjunction(left_push) {
        join.left = Arc::new(LogicalPlan::Filter(Filter::try_new(predicate, join.left)?));
    }
    if let Some(predicate) = conjunction(right_push) {
        join.right =
            Arc::new(LogicalPlan::Filter(Filter::try_new(predicate, join.right)?));
    }

    // Add any new join conditions as the non join predicates
    join_conditions.extend(on_filter_join_conditions);
    join.filter = conjunction(join_conditions);

    // wrap the join on the filter whose predicates must be kept, if any
    let plan = LogicalPlan::Join(join);
    let plan = if let Some(predicate) = conjunction(keep_predicates) {
        LogicalPlan::Filter(Filter::try_new(predicate, Arc::new(plan))?)
    } else {
        plan
    };
    Ok(Transformed::yes(plan))
}

fn get_equivalent_columns_to_replace(
    predicate_columns: Vec<Column>,
    join: &Join,
) -> Result<Vec<(bool, Column, Column)>> {
    let (left_preserved, right_preserved) =
        lr_is_preserved(&LogicalPlan::Join(join.clone()))?;

    // Only allow both side key is column.
    let join_col_keys = join
        .on
        .iter()
        .flat_map(|(l, r)| match (l.try_into_col(), r.try_into_col()) {
            (Ok(l_col), Ok(r_col)) => Some((l_col, r_col)),
            _ => None,
        })
        .collect::<Vec<_>>();

    let mut columns_to_replace = vec![];
    for (l, r) in join_col_keys.clone().into_iter() {
        for col in predicate_columns.clone() {
            if col == l {
                columns_to_replace.push((right_preserved, col, r.clone()));
            } else if col == r {
                columns_to_replace.push((left_preserved, col, l.clone()));
            }
        }
    }

    return Ok(columns_to_replace);
}

fn unpreserved_null_was_previously_added(predicate: Expr, col: &Expr) -> bool {
    match predicate {
        Expr::BinaryExpr(BinaryExpr {
            left: _left,
            op: Operator::Or,
            right,
        }) => {
            return match *right {
                Expr::IsNull(expr) => *expr == col.clone(),
                _ => false,
            }
        }
        _ => false,
    }
}

fn get_aliased_predicates(
    plan: &LogicalPlan,
    predicates: &Vec<Expr>,
) -> Result<Vec<Expr>> {
    let join = match plan {
        LogicalPlan::Join(j) => j,
        _ => {
            return {
                let mut aliased_predicates = vec![];
                for input in plan.inputs() {
                    aliased_predicates.extend(get_aliased_predicates(input, predicates)?);
                }
                Ok(aliased_predicates)
            }
        }
    };

    let left_aliased_predicates = get_aliased_predicates(&join.left, predicates)?;
    let right_aliased_predicates = get_aliased_predicates(&join.right, predicates)?;

    let mut all_predicates = vec![];
    all_predicates.extend(predicates.clone());
    all_predicates.extend(left_aliased_predicates.clone());
    all_predicates.extend(right_aliased_predicates.clone());

    let mut new_predicates = vec![];
    for predicate in all_predicates {
        for (preserved, col_to_replace, new_col) in get_equivalent_columns_to_replace(
            predicate.to_columns()?.into_iter().collect(),
            join,
        )? {
            let mut replace_columns = HashMap::new();
            replace_columns.insert(&col_to_replace, &new_col);
            let col_expr = Expr::Column(new_col.clone());
            let mut aliased_predicate = replace_col(predicate.clone(), &replace_columns)?;
            if !preserved
                && !unpreserved_null_was_previously_added(
                    aliased_predicate.clone(),
                    &col_expr,
                )
            {
                aliased_predicate = aliased_predicate.or(col_expr.is_null());
            }
            new_predicates.push(aliased_predicate);
        }
    }

    new_predicates.extend(left_aliased_predicates);
    new_predicates.extend(right_aliased_predicates);
    Ok(new_predicates.into_iter().unique().collect())
}

fn push_down_join(
    join: Join,
    parent_predicate: Option<&Expr>,
) -> Result<Transformed<LogicalPlan>> {
    // Split the parent predicate into individual conjunctive parts.
    let predicates = parent_predicate
        .map_or_else(Vec::new, |pred| split_conjunction_owned(pred.clone()));

    // Extract conjunctions from the JOIN's ON filter, if present.
    let on_filters = join
        .filter
        .as_ref()
<<<<<<< HEAD
        .map(|e| utils::split_conjunction_owned(e.clone()))
        .unwrap_or_else(Vec::new);

    Ok(Some(push_down_all_join(
        predicates,
        plan,
        &join.left,
        &join.right,
        on_filters,
    )?))
=======
        .map_or_else(Vec::new, |filter| split_conjunction_owned(filter.clone()));

    // Are there any new join predicates that can be inferred from the filter expressions?
    let inferred_join_predicates =
        infer_join_predicates(&join, &predicates, &on_filters)?;

    if on_filters.is_empty()
        && predicates.is_empty()
        && inferred_join_predicates.is_empty()
    {
        return Ok(Transformed::no(LogicalPlan::Join(join)));
    }

    push_down_all_join(predicates, inferred_join_predicates, join, on_filters)
}

/// Extracts any equi-join join predicates from the given filter expressions.
///
/// Parameters
/// * `join` the join in question
///
/// * `predicates` the pushed down filter expression
///
/// * `on_filters` filters from the join ON clause that have not already been
///   identified as join predicates
///
fn infer_join_predicates(
    join: &Join,
    predicates: &[Expr],
    on_filters: &[Expr],
) -> Result<Vec<Expr>> {
    if join.join_type != JoinType::Inner {
        return Ok(vec![]);
    }

    // Only allow both side key is column.
    let join_col_keys = join
        .on
        .iter()
        .filter_map(|(l, r)| {
            let left_col = l.try_as_col()?;
            let right_col = r.try_as_col()?;
            Some((left_col, right_col))
        })
        .collect::<Vec<_>>();

    // TODO refine the logic, introduce EquivalenceProperties to logical plan and infer additional filters to push down
    // For inner joins, duplicate filters for joined columns so filters can be pushed down
    // to both sides. Take the following query as an example:
    //
    // ```sql
    // SELECT * FROM t1 JOIN t2 on t1.id = t2.uid WHERE t1.id > 1
    // ```
    //
    // `t1.id > 1` predicate needs to be pushed down to t1 table scan, while
    // `t2.uid > 1` predicate needs to be pushed down to t2 table scan.
    //
    // Join clauses with `Using` constraints also take advantage of this logic to make sure
    // predicates reference the shared join columns are pushed to both sides.
    // This logic should also been applied to conditions in JOIN ON clause
    predicates
        .iter()
        .chain(on_filters.iter())
        .filter_map(|predicate| {
            let mut join_cols_to_replace = HashMap::new();

            let columns = predicate.column_refs();

            for &col in columns.iter() {
                for (l, r) in join_col_keys.iter() {
                    if col == *l {
                        join_cols_to_replace.insert(col, *r);
                        break;
                    } else if col == *r {
                        join_cols_to_replace.insert(col, *l);
                        break;
                    }
                }
            }

            if join_cols_to_replace.is_empty() {
                return None;
            }

            let join_side_predicate =
                match replace_col(predicate.clone(), &join_cols_to_replace) {
                    Ok(p) => p,
                    Err(e) => {
                        return Some(Err(e));
                    }
                };

            Some(Ok(join_side_predicate))
        })
        .collect::<Result<Vec<_>>>()
>>>>>>> 8e8bb89a
}

impl OptimizerRule for PushDownFilter {
    fn name(&self) -> &str {
        "push_down_filter"
    }

    fn apply_order(&self) -> Option<ApplyOrder> {
        Some(ApplyOrder::TopDown)
    }

    fn supports_rewrite(&self) -> bool {
        true
    }

    fn rewrite(
        &self,
        plan: LogicalPlan,
        _config: &dyn OptimizerConfig,
<<<<<<< HEAD
    ) -> Result<Option<LogicalPlan>> {
        let filter = match plan {
            LogicalPlan::Filter(filter) => filter,
            // we also need to pushdown filter in Join.
            LogicalPlan::Join(join) => {
                return push_down_join(plan, join, None);
            }
            _ => return Ok(None),
=======
    ) -> Result<Transformed<LogicalPlan>> {
        if let LogicalPlan::Join(join) = plan {
            return push_down_join(join, None);
>>>>>>> 8e8bb89a
        };

        let plan_schema = Arc::clone(plan.schema());

        let LogicalPlan::Filter(mut filter) = plan else {
            return Ok(Transformed::no(plan));
        };

        match Arc::unwrap_or_clone(filter.input) {
            LogicalPlan::Filter(child_filter) => {
                let parents_predicates = split_conjunction_owned(filter.predicate);

                // remove duplicated filters
                let child_predicates = split_conjunction_owned(child_filter.predicate);
                let new_predicates = parents_predicates
                    .into_iter()
                    .chain(child_predicates)
                    // use IndexSet to remove dupes while preserving predicate order
                    .collect::<IndexSet<_>>()
                    .into_iter()
                    .collect::<Vec<_>>();

                let Some(new_predicate) = conjunction(new_predicates) else {
                    return plan_err!("at least one expression exists");
                };
                let new_filter = LogicalPlan::Filter(Filter::try_new(
                    new_predicate,
                    child_filter.input,
                )?);
                self.rewrite(new_filter, _config)
            }
            LogicalPlan::Repartition(repartition) => {
                let new_filter =
                    Filter::try_new(filter.predicate, Arc::clone(&repartition.input))
                        .map(LogicalPlan::Filter)?;
                insert_below(LogicalPlan::Repartition(repartition), new_filter)
            }
            LogicalPlan::Distinct(distinct) => {
                let new_filter =
                    Filter::try_new(filter.predicate, Arc::clone(distinct.input()))
                        .map(LogicalPlan::Filter)?;
                insert_below(LogicalPlan::Distinct(distinct), new_filter)
            }
<<<<<<< HEAD
            LogicalPlan::Repartition(_) | LogicalPlan::Sort(_) => {
                // commutable
=======
            LogicalPlan::Sort(sort) => {
>>>>>>> 8e8bb89a
                let new_filter =
                    Filter::try_new(filter.predicate, Arc::clone(&sort.input))
                        .map(LogicalPlan::Filter)?;
                insert_below(LogicalPlan::Sort(sort), new_filter)
            }
            LogicalPlan::Distinct(d) if d.on_expr.is_none() => {
                // note that we check if on_expr is None as DISTINCT ON with on_expr is not commutable
                let new_filter =
                    plan.with_new_inputs(&[child_plan.inputs()[0].clone()])?;
                child_plan.with_new_inputs(&[new_filter])?
            }
            LogicalPlan::SubqueryAlias(subquery_alias) => {
                let mut replace_map = HashMap::new();
                for (i, (qualifier, field)) in
                    subquery_alias.input.schema().iter().enumerate()
                {
                    let (sub_qualifier, sub_field) =
                        subquery_alias.schema.qualified_field(i);
                    replace_map.insert(
                        qualified_name(sub_qualifier, sub_field.name()),
                        Expr::Column(Column::new(qualifier.cloned(), field.name())),
                    );
                }
                let new_predicate = replace_cols_by_name(filter.predicate, &replace_map)?;

                let new_filter = LogicalPlan::Filter(Filter::try_new(
                    new_predicate,
                    Arc::clone(&subquery_alias.input),
                )?);
                insert_below(LogicalPlan::SubqueryAlias(subquery_alias), new_filter)
            }
            LogicalPlan::Projection(projection) => {
                let predicates = split_conjunction_owned(filter.predicate.clone());
                let (new_projection, keep_predicate) =
                    rewrite_projection(predicates, projection)?;
                if new_projection.transformed {
                    match keep_predicate {
                        None => Ok(new_projection),
                        Some(keep_predicate) => new_projection.map_data(|child_plan| {
                            Filter::try_new(keep_predicate, Arc::new(child_plan))
                                .map(LogicalPlan::Filter)
                        }),
                    }
                } else {
                    filter.input = Arc::new(new_projection.data);
                    Ok(Transformed::no(LogicalPlan::Filter(filter)))
                }
            }
            LogicalPlan::Unnest(mut unnest) => {
                let predicates = split_conjunction_owned(filter.predicate.clone());
                let mut non_unnest_predicates = vec![];
                let mut unnest_predicates = vec![];
                for predicate in predicates {
                    // collect all the Expr::Column in predicate recursively
                    let mut accum: HashSet<Column> = HashSet::new();
                    expr_to_columns(&predicate, &mut accum)?;

                    if unnest.exec_columns.iter().any(|c| accum.contains(c)) {
                        unnest_predicates.push(predicate);
                    } else {
                        non_unnest_predicates.push(predicate);
                    }
                }

                // Unnest predicates should not be pushed down.
                // If no non-unnest predicates exist, early return
                if non_unnest_predicates.is_empty() {
                    filter.input = Arc::new(LogicalPlan::Unnest(unnest));
                    return Ok(Transformed::no(LogicalPlan::Filter(filter)));
                }

                // Push down non-unnest filter predicate
                // Unnest
                //   Unnest Input (Projection)
                // -> rewritten to
                // Unnest
                //   Filter
                //     Unnest Input (Projection)

                let unnest_input = std::mem::take(&mut unnest.input);

                let filter_with_unnest_input = LogicalPlan::Filter(Filter::try_new(
                    conjunction(non_unnest_predicates).unwrap(), // Safe to unwrap since non_unnest_predicates is not empty.
                    unnest_input,
                )?);

                // Directly assign new filter plan as the new unnest's input.
                // The new filter plan will go through another rewrite pass since the rule itself
                // is applied recursively to all the child from top to down
                let unnest_plan =
                    insert_below(LogicalPlan::Unnest(unnest), filter_with_unnest_input)?;

                match conjunction(unnest_predicates) {
                    None => Ok(unnest_plan),
                    Some(predicate) => Ok(Transformed::yes(LogicalPlan::Filter(
                        Filter::try_new(predicate, Arc::new(unnest_plan.data))?,
                    ))),
                }
            }
            LogicalPlan::Union(ref union) => {
                let mut inputs = Vec::with_capacity(union.inputs.len());
                for input in &union.inputs {
                    let mut replace_map = HashMap::new();
                    for (i, (qualifier, field)) in input.schema().iter().enumerate() {
                        let (union_qualifier, union_field) =
                            union.schema.qualified_field(i);
                        replace_map.insert(
                            qualified_name(union_qualifier, union_field.name()),
                            Expr::Column(Column::new(qualifier.cloned(), field.name())),
                        );
                    }

                    let push_predicate =
                        replace_cols_by_name(filter.predicate.clone(), &replace_map)?;
                    inputs.push(Arc::new(LogicalPlan::Filter(Filter::try_new(
                        push_predicate,
                        Arc::clone(input),
                    )?)))
                }
                Ok(Transformed::yes(LogicalPlan::Union(Union {
                    inputs,
                    schema: Arc::clone(&plan_schema),
                })))
            }
            LogicalPlan::Aggregate(agg) => {
                // We can push down Predicate which in groupby_expr.
                let group_expr_columns = agg
                    .group_expr
                    .iter()
                    .map(|e| Ok(Column::from_qualified_name(e.schema_name().to_string())))
                    .collect::<Result<HashSet<_>>>()?;

                let predicates = split_conjunction_owned(filter.predicate);

                let mut keep_predicates = vec![];
                let mut push_predicates = vec![];
                for expr in predicates {
                    let cols = expr.column_refs();
                    if cols.iter().all(|c| group_expr_columns.contains(c)) {
                        push_predicates.push(expr);
                    } else {
                        keep_predicates.push(expr);
                    }
                }

                // As for plan Filter: Column(a+b) > 0 -- Agg: groupby:[Column(a)+Column(b)]
                // After push, we need to replace `a+b` with Column(a)+Column(b)
                // So we need create a replace_map, add {`a+b` --> Expr(Column(a)+Column(b))}
                let mut replace_map = HashMap::new();
                for expr in &agg.group_expr {
                    replace_map.insert(expr.schema_name().to_string(), expr.clone());
                }
                let replaced_push_predicates = push_predicates
                    .into_iter()
                    .map(|expr| replace_cols_by_name(expr, &replace_map))
                    .collect::<Result<Vec<_>>>()?;

                let agg_input = Arc::clone(&agg.input);
                Transformed::yes(LogicalPlan::Aggregate(agg))
                    .transform_data(|new_plan| {
                        // If we have a filter to push, we push it down to the input of the aggregate
                        if let Some(predicate) = conjunction(replaced_push_predicates) {
                            let new_filter = make_filter(predicate, agg_input)?;
                            insert_below(new_plan, new_filter)
                        } else {
                            Ok(Transformed::no(new_plan))
                        }
                    })?
                    .map_data(|child_plan| {
                        // if there are any remaining predicates we can't push, add them
                        // back as a filter
                        if let Some(predicate) = conjunction(keep_predicates) {
                            make_filter(predicate, Arc::new(child_plan))
                        } else {
                            Ok(child_plan)
                        }
                    })
            }
<<<<<<< HEAD
            LogicalPlan::CrossJoin(CrossJoin { left, right, .. }) => {
                let predicates = utils::split_conjunction_owned(filter.predicate.clone());
                push_down_all_join(predicates, &filter.input, left, right, vec![])?
=======
            LogicalPlan::Join(join) => push_down_join(join, Some(&filter.predicate)),
            LogicalPlan::CrossJoin(cross_join) => {
                let predicates = split_conjunction_owned(filter.predicate);
                let join = convert_cross_join_to_inner_join(cross_join)?;
                let plan = push_down_all_join(predicates, vec![], join, vec![])?;
                convert_to_cross_join_if_beneficial(plan.data)
>>>>>>> 8e8bb89a
            }
            LogicalPlan::TableScan(scan) => {
                let filter_predicates = split_conjunction(&filter.predicate);
                let results = scan
                    .source
                    .supports_filters_pushdown(filter_predicates.as_slice())?;
                if filter_predicates.len() != results.len() {
                    return internal_err!(
                        "Vec returned length: {} from supports_filters_pushdown is not the same size as the filters passed, which length is: {}",
                        results.len(),
                        filter_predicates.len());
                }

                let zip = filter_predicates.into_iter().zip(results);

                let new_scan_filters = zip
                    .clone()
                    .filter(|(_, res)| res != &TableProviderFilterPushDown::Unsupported)
                    .map(|(pred, _)| pred);
                let new_scan_filters: Vec<Expr> = scan
                    .filters
                    .iter()
                    .chain(new_scan_filters)
                    .unique()
                    .cloned()
                    .collect();
                let new_predicate: Vec<Expr> = zip
                    .filter(|(_, res)| res != &TableProviderFilterPushDown::Exact)
                    .map(|(pred, _)| pred.clone())
                    .collect();

                let new_scan = LogicalPlan::TableScan(TableScan {
                    filters: new_scan_filters,
                    ..scan
                });

                Transformed::yes(new_scan).transform_data(|new_scan| {
                    if let Some(predicate) = conjunction(new_predicate) {
                        make_filter(predicate, Arc::new(new_scan)).map(Transformed::yes)
                    } else {
                        Ok(Transformed::no(new_scan))
                    }
                })
            }
            LogicalPlan::Extension(extension_plan) => {
                let prevent_cols =
                    extension_plan.node.prevent_predicate_push_down_columns();

                // determine if we can push any predicates down past the extension node

                // each element is true for push, false to keep
                let predicate_push_or_keep = split_conjunction(&filter.predicate)
                    .iter()
                    .map(|expr| {
                        let cols = expr.column_refs();
                        if cols.iter().any(|c| prevent_cols.contains(&c.name)) {
                            Ok(false) // No push (keep)
                        } else {
                            Ok(true) // push
                        }
                    })
                    .collect::<Result<Vec<_>>>()?;

                // all predicates are kept, no changes needed
                if predicate_push_or_keep.iter().all(|&x| !x) {
                    filter.input = Arc::new(LogicalPlan::Extension(extension_plan));
                    return Ok(Transformed::no(LogicalPlan::Filter(filter)));
                }

                // going to push some predicates down, so split the predicates
                let mut keep_predicates = vec![];
                let mut push_predicates = vec![];
                for (push, expr) in predicate_push_or_keep
                    .into_iter()
                    .zip(split_conjunction_owned(filter.predicate).into_iter())
                {
                    if !push {
                        keep_predicates.push(expr);
                    } else {
                        push_predicates.push(expr);
                    }
                }

                let new_children = match conjunction(push_predicates) {
                    Some(predicate) => extension_plan
                        .node
                        .inputs()
                        .into_iter()
                        .map(|child| {
                            Ok(LogicalPlan::Filter(Filter::try_new(
                                predicate.clone(),
                                Arc::new(child.clone()),
                            )?))
                        })
                        .collect::<Result<Vec<_>>>()?,
                    None => extension_plan.node.inputs().into_iter().cloned().collect(),
                };
                // extension with new inputs.
                let child_plan = LogicalPlan::Extension(extension_plan);
                let new_extension =
                    child_plan.with_new_exprs(child_plan.expressions(), new_children)?;

                let new_plan = match conjunction(keep_predicates) {
                    Some(predicate) => LogicalPlan::Filter(Filter::try_new(
                        predicate,
                        Arc::new(new_extension),
                    )?),
                    None => new_extension,
                };
                Ok(Transformed::yes(new_plan))
            }
<<<<<<< HEAD
            _ => return Ok(None),
        };

        Ok(Some(new_plan))
=======
            child => {
                filter.input = Arc::new(child);
                Ok(Transformed::no(LogicalPlan::Filter(filter)))
            }
        }
    }
}

/// Attempts to push `predicate` into a `FilterExec` below `projection
///
/// # Returns
/// (plan, remaining_predicate)
///
/// `plan` is a LogicalPlan for `projection` with possibly a new FilterExec below it.
/// `remaining_predicate` is any part of the predicate that could not be pushed down
///
/// # Args
/// - predicates: Split predicates like `[foo=5, bar=6]`
/// - projection: The target projection plan to push down the predicates
///
/// # Example
///
/// Pushing a predicate like `foo=5 AND bar=6` with an input plan like this:
///
/// ```text
/// Projection(foo, c+d as bar)
/// ```
///
/// Might result in returning `remaining_predicate` of `bar=6` and a plan like
///
/// ```text
/// Projection(foo, c+d as bar)
///  Filter(foo=5)
///   ...
/// ```
fn rewrite_projection(
    predicates: Vec<Expr>,
    mut projection: Projection,
) -> Result<(Transformed<LogicalPlan>, Option<Expr>)> {
    // A projection is filter-commutable if it do not contain volatile predicates or contain volatile
    // predicates that are not used in the filter. However, we should re-writes all predicate expressions.
    // collect projection.
    let (volatile_map, non_volatile_map): (HashMap<_, _>, HashMap<_, _>) = projection
        .schema
        .iter()
        .zip(projection.expr.iter())
        .map(|((qualifier, field), expr)| {
            // strip alias, as they should not be part of filters
            let expr = expr.clone().unalias();

            (qualified_name(qualifier, field.name()), expr)
        })
        .partition(|(_, value)| value.is_volatile().unwrap_or(true));

    let mut push_predicates = vec![];
    let mut keep_predicates = vec![];
    for expr in predicates {
        if contain(&expr, &volatile_map) {
            keep_predicates.push(expr);
        } else {
            push_predicates.push(expr);
        }
    }

    match conjunction(push_predicates) {
        Some(expr) => {
            // re-write all filters based on this projection
            // E.g. in `Filter: b\n  Projection: a > 1 as b`, we can swap them, but the filter must be "a > 1"
            let new_filter = LogicalPlan::Filter(Filter::try_new(
                replace_cols_by_name(expr, &non_volatile_map)?,
                std::mem::take(&mut projection.input),
            )?);

            projection.input = Arc::new(new_filter);

            Ok((
                Transformed::yes(LogicalPlan::Projection(projection)),
                conjunction(keep_predicates),
            ))
        }
        None => Ok((Transformed::no(LogicalPlan::Projection(projection)), None)),
>>>>>>> 8e8bb89a
    }
}

/// Creates a new LogicalPlan::Filter node.
pub fn make_filter(predicate: Expr, input: Arc<LogicalPlan>) -> Result<LogicalPlan> {
    Filter::try_new(predicate, input).map(LogicalPlan::Filter)
}

/// Replace the existing child of the single input node with `new_child`.
///
/// Starting:
/// ```text
/// plan
///   child
/// ```
///
/// Ending:
/// ```text
/// plan
///   new_child
/// ```
fn insert_below(
    plan: LogicalPlan,
    new_child: LogicalPlan,
) -> Result<Transformed<LogicalPlan>> {
    let mut new_child = Some(new_child);
    let transformed_plan = plan.map_children(|_child| {
        if let Some(new_child) = new_child.take() {
            Ok(Transformed::yes(new_child))
        } else {
            // already took the new child
            internal_err!("node had more than one input")
        }
    })?;

    // make sure we did the actual replacement
    if new_child.is_some() {
        return internal_err!("node had no  inputs");
    }

    Ok(transformed_plan)
}

impl PushDownFilter {
    #[allow(missing_docs)]
    pub fn new() -> Self {
        Self {}
    }
}

/// Converts the given cross join to an inner join with an empty equality
/// predicate and an empty filter condition.
fn convert_cross_join_to_inner_join(cross_join: CrossJoin) -> Result<Join> {
    let CrossJoin { left, right, .. } = cross_join;
    let join_schema = build_join_schema(left.schema(), right.schema(), &JoinType::Inner)?;
    Ok(Join {
        left,
        right,
        join_type: JoinType::Inner,
        join_constraint: JoinConstraint::On,
        on: vec![],
        filter: None,
        schema: DFSchemaRef::new(join_schema),
        null_equals_null: false,
    })
}

/// Converts the given inner join with an empty equality predicate and an
/// empty filter condition to a cross join.
fn convert_to_cross_join_if_beneficial(
    plan: LogicalPlan,
) -> Result<Transformed<LogicalPlan>> {
    match plan {
        // Can be converted back to cross join
        LogicalPlan::Join(join) if join.on.is_empty() && join.filter.is_none() => {
            LogicalPlanBuilder::from(Arc::unwrap_or_clone(join.left))
                .cross_join(Arc::unwrap_or_clone(join.right))?
                .build()
                .map(Transformed::yes)
        }
        LogicalPlan::Filter(filter) => {
            convert_to_cross_join_if_beneficial(Arc::unwrap_or_clone(filter.input))?
                .transform_data(|child_plan| {
                    Filter::try_new(filter.predicate, Arc::new(child_plan))
                        .map(LogicalPlan::Filter)
                        .map(Transformed::yes)
                })
        }
        plan => Ok(Transformed::no(plan)),
    }
}

/// replaces columns by its name on the projection.
pub fn replace_cols_by_name(
    e: Expr,
    replace_map: &HashMap<String, Expr>,
) -> Result<Expr> {
    e.transform_up(|expr| {
        Ok(if let Expr::Column(c) = &expr {
<<<<<<< HEAD
            match replace_map.get(&c.flat_name().to_lowercase()) {
                Some(new_c) => Transformed::Yes(new_c.clone()),
                None => Transformed::No(expr),
=======
            match replace_map.get(&c.flat_name()) {
                Some(new_c) => Transformed::yes(new_c.clone()),
                None => Transformed::no(expr),
>>>>>>> 8e8bb89a
            }
        } else {
            Transformed::no(expr)
        })
    })
    .data()
}

/// check whether the expression uses the columns in `check_map`.
fn contain(e: &Expr, check_map: &HashMap<String, Expr>) -> bool {
    let mut is_contain = false;
    e.apply(|expr| {
        Ok(if let Expr::Column(c) = &expr {
            match check_map.get(&c.flat_name()) {
                Some(_) => {
                    is_contain = true;
                    TreeNodeRecursion::Stop
                }
                None => TreeNodeRecursion::Continue,
            }
        } else {
            TreeNodeRecursion::Continue
        })
    })
    .unwrap();
    is_contain
}

#[cfg(test)]
mod tests {
    use std::any::Any;
    use std::fmt::{Debug, Formatter};

    use arrow::datatypes::{DataType, Field, Schema, SchemaRef};
    use async_trait::async_trait;

    use datafusion_common::ScalarValue;
    use datafusion_expr::expr::ScalarFunction;
    use datafusion_expr::logical_plan::table_scan;
    use datafusion_expr::{
        col, in_list, in_subquery, lit, ColumnarValue, Extension, ScalarUDF,
        ScalarUDFImpl, Signature, TableSource, TableType, UserDefinedLogicalNodeCore,
        Volatility,
    };

    use crate::optimizer::Optimizer;
    use crate::rewrite_disjunctive_predicate::RewriteDisjunctivePredicate;
    use crate::test::*;
    use crate::OptimizerContext;
    use datafusion_expr::test::function_stub::sum;

    use super::*;

    fn observe(_plan: &LogicalPlan, _rule: &dyn OptimizerRule) {}

    fn assert_optimized_plan_eq(plan: LogicalPlan, expected: &str) -> Result<()> {
        crate::test::assert_optimized_plan_eq(
            Arc::new(PushDownFilter::new()),
            plan,
            expected,
        )
    }

    fn assert_optimized_plan_eq_with_rewrite_predicate(
        plan: LogicalPlan,
        expected: &str,
    ) -> Result<()> {
        let optimizer = Optimizer::with_rules(vec![
            Arc::new(RewriteDisjunctivePredicate::new()),
            Arc::new(PushDownFilter::new()),
        ]);
        let optimized_plan =
            optimizer.optimize(plan, &OptimizerContext::new(), observe)?;

        let formatted_plan = format!("{optimized_plan}");
        assert_eq!(expected, formatted_plan);
        Ok(())
    }

    #[test]
    fn filter_before_projection() -> Result<()> {
        let table_scan = test_table_scan()?;
        let plan = LogicalPlanBuilder::from(table_scan)
            .project(vec![col("a"), col("b")])?
            .filter(col("a").eq(lit(1i64)))?
            .build()?;
        // filter is before projection
        let expected = "\
            Projection: test.a, test.b\
            \n  TableScan: test, full_filters=[test.a = Int64(1)]";
        assert_optimized_plan_eq(plan, expected)
    }

    #[test]
    fn filter_after_limit() -> Result<()> {
        let table_scan = test_table_scan()?;
        let plan = LogicalPlanBuilder::from(table_scan)
            .project(vec![col("a"), col("b")])?
            .limit(0, Some(10))?
            .filter(col("a").eq(lit(1i64)))?
            .build()?;
        // filter is before single projection
        let expected = "\
            Filter: test.a = Int64(1)\
            \n  Limit: skip=0, fetch=10\
            \n    Projection: test.a, test.b\
            \n      TableScan: test";
        assert_optimized_plan_eq(plan, expected)
    }

    #[test]
    fn filter_no_columns() -> Result<()> {
        let table_scan = test_table_scan()?;
        let plan = LogicalPlanBuilder::from(table_scan)
            .filter(lit(0i64).eq(lit(1i64)))?
            .build()?;
        let expected = "TableScan: test, full_filters=[Int64(0) = Int64(1)]";
        assert_optimized_plan_eq(plan, expected)
    }

    #[test]
    fn filter_jump_2_plans() -> Result<()> {
        let table_scan = test_table_scan()?;
        let plan = LogicalPlanBuilder::from(table_scan)
            .project(vec![col("a"), col("b"), col("c")])?
            .project(vec![col("c"), col("b")])?
            .filter(col("a").eq(lit(1i64)))?
            .build()?;
        // filter is before double projection
        let expected = "\
            Projection: test.c, test.b\
            \n  Projection: test.a, test.b, test.c\
            \n    TableScan: test, full_filters=[test.a = Int64(1)]";
        assert_optimized_plan_eq(plan, expected)
    }

    #[test]
    fn filter_move_agg() -> Result<()> {
        let table_scan = test_table_scan()?;
        let plan = LogicalPlanBuilder::from(table_scan)
            .aggregate(vec![col("a")], vec![sum(col("b")).alias("total_salary")])?
            .filter(col("a").gt(lit(10i64)))?
            .build()?;
        // filter of key aggregation is commutative
        let expected = "\
            Aggregate: groupBy=[[test.a]], aggr=[[sum(test.b) AS total_salary]]\
            \n  TableScan: test, full_filters=[test.a > Int64(10)]";
        assert_optimized_plan_eq(plan, expected)
    }

    #[test]
    fn filter_complex_group_by() -> Result<()> {
        let table_scan = test_table_scan()?;
        let plan = LogicalPlanBuilder::from(table_scan)
            .aggregate(vec![add(col("b"), col("a"))], vec![sum(col("a")), col("b")])?
            .filter(col("b").gt(lit(10i64)))?
            .build()?;
        let expected = "Filter: test.b > Int64(10)\
        \n  Aggregate: groupBy=[[test.b + test.a]], aggr=[[sum(test.a), test.b]]\
        \n    TableScan: test";
        assert_optimized_plan_eq(plan, expected)
    }

    #[test]
    fn push_agg_need_replace_expr() -> Result<()> {
        let plan = LogicalPlanBuilder::from(test_table_scan()?)
            .aggregate(vec![add(col("b"), col("a"))], vec![sum(col("a")), col("b")])?
            .filter(col("test.b + test.a").gt(lit(10i64)))?
            .build()?;
        let expected =
            "Aggregate: groupBy=[[test.b + test.a]], aggr=[[sum(test.a), test.b]]\
        \n  TableScan: test, full_filters=[test.b + test.a > Int64(10)]";
        assert_optimized_plan_eq(plan, expected)
    }

    #[test]
    fn filter_keep_agg() -> Result<()> {
        let table_scan = test_table_scan()?;
        let plan = LogicalPlanBuilder::from(table_scan)
            .aggregate(vec![col("a")], vec![sum(col("b")).alias("b")])?
            .filter(col("b").gt(lit(10i64)))?
            .build()?;
        // filter of aggregate is after aggregation since they are non-commutative
        let expected = "\
            Filter: b > Int64(10)\
            \n  Aggregate: groupBy=[[test.a]], aggr=[[sum(test.b) AS b]]\
            \n    TableScan: test";
        assert_optimized_plan_eq(plan, expected)
    }

    /// verifies that a filter is pushed to before a projection, the filter expression is correctly re-written
    #[test]
    fn alias() -> Result<()> {
        let table_scan = test_table_scan()?;
        let plan = LogicalPlanBuilder::from(table_scan)
            .project(vec![col("a").alias("b"), col("c")])?
            .filter(col("b").eq(lit(1i64)))?
            .build()?;
        // filter is before projection
        let expected = "\
            Projection: test.a AS b, test.c\
            \n  TableScan: test, full_filters=[test.a = Int64(1)]";
        assert_optimized_plan_eq(plan, expected)
    }

    fn add(left: Expr, right: Expr) -> Expr {
        Expr::BinaryExpr(BinaryExpr::new(
            Box::new(left),
            Operator::Plus,
            Box::new(right),
        ))
    }

    fn multiply(left: Expr, right: Expr) -> Expr {
        Expr::BinaryExpr(BinaryExpr::new(
            Box::new(left),
            Operator::Multiply,
            Box::new(right),
        ))
    }

    /// verifies that a filter is pushed to before a projection with a complex expression, the filter expression is correctly re-written
    #[test]
    fn complex_expression() -> Result<()> {
        let table_scan = test_table_scan()?;
        let plan = LogicalPlanBuilder::from(table_scan)
            .project(vec![
                add(multiply(col("a"), lit(2)), col("c")).alias("b"),
                col("c"),
            ])?
            .filter(col("b").eq(lit(1i64)))?
            .build()?;

        // not part of the test, just good to know:
        assert_eq!(
            format!("{plan}"),
            "\
            Filter: b = Int64(1)\
            \n  Projection: test.a * Int32(2) + test.c AS b, test.c\
            \n    TableScan: test"
        );

        // filter is before projection
        let expected = "\
            Projection: test.a * Int32(2) + test.c AS b, test.c\
            \n  TableScan: test, full_filters=[test.a * Int32(2) + test.c = Int64(1)]";
        assert_optimized_plan_eq(plan, expected)
    }

    /// verifies that when a filter is pushed to after 2 projections, the filter expression is correctly re-written
    #[test]
    fn complex_plan() -> Result<()> {
        let table_scan = test_table_scan()?;
        let plan = LogicalPlanBuilder::from(table_scan)
            .project(vec![
                add(multiply(col("a"), lit(2)), col("c")).alias("b"),
                col("c"),
            ])?
            // second projection where we rename columns, just to make it difficult
            .project(vec![multiply(col("b"), lit(3)).alias("a"), col("c")])?
            .filter(col("a").eq(lit(1i64)))?
            .build()?;

        // not part of the test, just good to know:
        assert_eq!(
            format!("{plan}"),
            "\
            Filter: a = Int64(1)\
            \n  Projection: b * Int32(3) AS a, test.c\
            \n    Projection: test.a * Int32(2) + test.c AS b, test.c\
            \n      TableScan: test"
        );

        // filter is before the projections
        let expected = "\
        Projection: b * Int32(3) AS a, test.c\
        \n  Projection: test.a * Int32(2) + test.c AS b, test.c\
        \n    TableScan: test, full_filters=[(test.a * Int32(2) + test.c) * Int32(3) = Int64(1)]";
        assert_optimized_plan_eq(plan, expected)
    }

    #[derive(Debug, PartialEq, Eq, Hash)]
    struct NoopPlan {
        input: Vec<LogicalPlan>,
        schema: DFSchemaRef,
    }

    impl UserDefinedLogicalNodeCore for NoopPlan {
        fn name(&self) -> &str {
            "NoopPlan"
        }

        fn inputs(&self) -> Vec<&LogicalPlan> {
            self.input.iter().collect()
        }

        fn schema(&self) -> &DFSchemaRef {
            &self.schema
        }

        fn expressions(&self) -> Vec<Expr> {
            self.input
                .iter()
                .flat_map(|child| child.expressions())
                .collect()
        }

        fn prevent_predicate_push_down_columns(&self) -> HashSet<String> {
            HashSet::from_iter(vec!["c".to_string()])
        }

        fn fmt_for_explain(&self, f: &mut Formatter) -> std::fmt::Result {
            write!(f, "NoopPlan")
        }

        fn with_exprs_and_inputs(
            &self,
            _exprs: Vec<Expr>,
            inputs: Vec<LogicalPlan>,
        ) -> Result<Self> {
            Ok(Self {
                input: inputs,
                schema: Arc::clone(&self.schema),
            })
        }
    }

    #[test]
    fn user_defined_plan() -> Result<()> {
        let table_scan = test_table_scan()?;

        let custom_plan = LogicalPlan::Extension(Extension {
            node: Arc::new(NoopPlan {
                input: vec![table_scan.clone()],
                schema: Arc::clone(table_scan.schema()),
            }),
        });
        let plan = LogicalPlanBuilder::from(custom_plan)
            .filter(col("a").eq(lit(1i64)))?
            .build()?;

        // Push filter below NoopPlan
        let expected = "\
            NoopPlan\
            \n  TableScan: test, full_filters=[test.a = Int64(1)]";
        assert_optimized_plan_eq(plan, expected)?;

        let custom_plan = LogicalPlan::Extension(Extension {
            node: Arc::new(NoopPlan {
                input: vec![table_scan.clone()],
                schema: Arc::clone(table_scan.schema()),
            }),
        });
        let plan = LogicalPlanBuilder::from(custom_plan)
            .filter(col("a").eq(lit(1i64)).and(col("c").eq(lit(2i64))))?
            .build()?;

        // Push only predicate on `a` below NoopPlan
        let expected = "\
            Filter: test.c = Int64(2)\
            \n  NoopPlan\
            \n    TableScan: test, full_filters=[test.a = Int64(1)]";
        assert_optimized_plan_eq(plan, expected)?;

        let custom_plan = LogicalPlan::Extension(Extension {
            node: Arc::new(NoopPlan {
                input: vec![table_scan.clone(), table_scan.clone()],
                schema: Arc::clone(table_scan.schema()),
            }),
        });
        let plan = LogicalPlanBuilder::from(custom_plan)
            .filter(col("a").eq(lit(1i64)))?
            .build()?;

        // Push filter below NoopPlan for each child branch
        let expected = "\
            NoopPlan\
            \n  TableScan: test, full_filters=[test.a = Int64(1)]\
            \n  TableScan: test, full_filters=[test.a = Int64(1)]";
        assert_optimized_plan_eq(plan, expected)?;

        let custom_plan = LogicalPlan::Extension(Extension {
            node: Arc::new(NoopPlan {
                input: vec![table_scan.clone(), table_scan.clone()],
                schema: Arc::clone(table_scan.schema()),
            }),
        });
        let plan = LogicalPlanBuilder::from(custom_plan)
            .filter(col("a").eq(lit(1i64)).and(col("c").eq(lit(2i64))))?
            .build()?;

        // Push only predicate on `a` below NoopPlan
        let expected = "\
            Filter: test.c = Int64(2)\
            \n  NoopPlan\
            \n    TableScan: test, full_filters=[test.a = Int64(1)]\
            \n    TableScan: test, full_filters=[test.a = Int64(1)]";
        assert_optimized_plan_eq(plan, expected)
    }

    /// verifies that when two filters apply after an aggregation that only allows one to be pushed, one is pushed
    /// and the other not.
    #[test]
    fn multi_filter() -> Result<()> {
        // the aggregation allows one filter to pass (b), and the other one to not pass (sum(c))
        let table_scan = test_table_scan()?;
        let plan = LogicalPlanBuilder::from(table_scan)
            .project(vec![col("a").alias("b"), col("c")])?
            .aggregate(vec![col("b")], vec![sum(col("c"))])?
            .filter(col("b").gt(lit(10i64)))?
            .filter(col("sum(test.c)").gt(lit(10i64)))?
            .build()?;

        // not part of the test, just good to know:
        assert_eq!(
            format!("{plan}"),
            "\
            Filter: sum(test.c) > Int64(10)\
            \n  Filter: b > Int64(10)\
            \n    Aggregate: groupBy=[[b]], aggr=[[sum(test.c)]]\
            \n      Projection: test.a AS b, test.c\
            \n        TableScan: test"
        );

        // filter is before the projections
        let expected = "\
        Filter: sum(test.c) > Int64(10)\
        \n  Aggregate: groupBy=[[b]], aggr=[[sum(test.c)]]\
        \n    Projection: test.a AS b, test.c\
        \n      TableScan: test, full_filters=[test.a > Int64(10)]";
        assert_optimized_plan_eq(plan, expected)
    }

    /// verifies that when a filter with two predicates is applied after an aggregation that only allows one to be pushed, one is pushed
    /// and the other not.
    #[test]
    fn split_filter() -> Result<()> {
        // the aggregation allows one filter to pass (b), and the other one to not pass (sum(c))
        let table_scan = test_table_scan()?;
        let plan = LogicalPlanBuilder::from(table_scan)
            .project(vec![col("a").alias("b"), col("c")])?
            .aggregate(vec![col("b")], vec![sum(col("c"))])?
            .filter(and(
                col("sum(test.c)").gt(lit(10i64)),
                and(col("b").gt(lit(10i64)), col("sum(test.c)").lt(lit(20i64))),
            ))?
            .build()?;

        // not part of the test, just good to know:
        assert_eq!(
            format!("{plan}"),
            "\
            Filter: sum(test.c) > Int64(10) AND b > Int64(10) AND sum(test.c) < Int64(20)\
            \n  Aggregate: groupBy=[[b]], aggr=[[sum(test.c)]]\
            \n    Projection: test.a AS b, test.c\
            \n      TableScan: test"
        );

        // filter is before the projections
        let expected = "\
        Filter: sum(test.c) > Int64(10) AND sum(test.c) < Int64(20)\
        \n  Aggregate: groupBy=[[b]], aggr=[[sum(test.c)]]\
        \n    Projection: test.a AS b, test.c\
        \n      TableScan: test, full_filters=[test.a > Int64(10)]";
        assert_optimized_plan_eq(plan, expected)
    }

    /// verifies that when two limits are in place, we jump neither
    #[test]
    fn double_limit() -> Result<()> {
        let table_scan = test_table_scan()?;
        let plan = LogicalPlanBuilder::from(table_scan)
            .project(vec![col("a"), col("b")])?
            .limit(0, Some(20))?
            .limit(0, Some(10))?
            .project(vec![col("a"), col("b")])?
            .filter(col("a").eq(lit(1i64)))?
            .build()?;
        // filter does not just any of the limits
        let expected = "\
            Projection: test.a, test.b\
            \n  Filter: test.a = Int64(1)\
            \n    Limit: skip=0, fetch=10\
            \n      Limit: skip=0, fetch=20\
            \n        Projection: test.a, test.b\
            \n          TableScan: test";
        assert_optimized_plan_eq(plan, expected)
    }

    #[test]
    fn union_all() -> Result<()> {
        let table_scan = test_table_scan()?;
        let table_scan2 = test_table_scan_with_name("test2")?;
        let plan = LogicalPlanBuilder::from(table_scan)
            .union(LogicalPlanBuilder::from(table_scan2).build()?)?
            .filter(col("a").eq(lit(1i64)))?
            .build()?;
        // filter appears below Union
        let expected = "Union\
        \n  TableScan: test, full_filters=[test.a = Int64(1)]\
        \n  TableScan: test2, full_filters=[test2.a = Int64(1)]";
        assert_optimized_plan_eq(plan, expected)
    }

    #[test]
    fn union_all_on_projection() -> Result<()> {
        let table_scan = test_table_scan()?;
        let table = LogicalPlanBuilder::from(table_scan)
            .project(vec![col("a").alias("b")])?
            .alias("test2")?;

        let plan = table
            .clone()
            .union(table.build()?)?
            .filter(col("b").eq(lit(1i64)))?
            .build()?;

        // filter appears below Union
        let expected = "Union\n  SubqueryAlias: test2\
        \n    Projection: test.a AS b\
        \n      TableScan: test, full_filters=[test.a = Int64(1)]\
        \n  SubqueryAlias: test2\
        \n    Projection: test.a AS b\
        \n      TableScan: test, full_filters=[test.a = Int64(1)]";
        assert_optimized_plan_eq(plan, expected)
    }

    #[test]
    fn test_union_different_schema() -> Result<()> {
        let left = LogicalPlanBuilder::from(test_table_scan()?)
            .project(vec![col("a"), col("b"), col("c")])?
            .build()?;

        let schema = Schema::new(vec![
            Field::new("d", DataType::UInt32, false),
            Field::new("e", DataType::UInt32, false),
            Field::new("f", DataType::UInt32, false),
        ]);
        let right = table_scan(Some("test1"), &schema, None)?
            .project(vec![col("d"), col("e"), col("f")])?
            .build()?;
        let filter = and(col("test.a").eq(lit(1)), col("test1.d").gt(lit(2)));
        let plan = LogicalPlanBuilder::from(left)
            .cross_join(right)?
            .project(vec![col("test.a"), col("test1.d")])?
            .filter(filter)?
            .build()?;

        let expected = "Projection: test.a, test1.d\
        \n  CrossJoin:\
        \n    Projection: test.a, test.b, test.c\
        \n      TableScan: test, full_filters=[test.a = Int32(1)]\
        \n    Projection: test1.d, test1.e, test1.f\
        \n      TableScan: test1, full_filters=[test1.d > Int32(2)]";

        assert_optimized_plan_eq(plan, expected)
    }

    #[test]
    fn test_project_same_name_different_qualifier() -> Result<()> {
        let table_scan = test_table_scan()?;
        let left = LogicalPlanBuilder::from(table_scan)
            .project(vec![col("a"), col("b"), col("c")])?
            .build()?;
        let right_table_scan = test_table_scan_with_name("test1")?;
        let right = LogicalPlanBuilder::from(right_table_scan)
            .project(vec![col("a"), col("b"), col("c")])?
            .build()?;
        let filter = and(col("test.a").eq(lit(1)), col("test1.a").gt(lit(2)));
        let plan = LogicalPlanBuilder::from(left)
            .cross_join(right)?
            .project(vec![col("test.a"), col("test1.a")])?
            .filter(filter)?
            .build()?;

        let expected = "Projection: test.a, test1.a\
        \n  CrossJoin:\
        \n    Projection: test.a, test.b, test.c\
        \n      TableScan: test, full_filters=[test.a = Int32(1)]\
        \n    Projection: test1.a, test1.b, test1.c\
        \n      TableScan: test1, full_filters=[test1.a > Int32(2)]";
        assert_optimized_plan_eq(plan, expected)
    }

    /// verifies that filters with the same columns are correctly placed
    #[test]
    fn filter_2_breaks_limits() -> Result<()> {
        let table_scan = test_table_scan()?;
        let plan = LogicalPlanBuilder::from(table_scan)
            .project(vec![col("a")])?
            .filter(col("a").lt_eq(lit(1i64)))?
            .limit(0, Some(1))?
            .project(vec![col("a")])?
            .filter(col("a").gt_eq(lit(1i64)))?
            .build()?;
        // Should be able to move both filters below the projections

        // not part of the test
        assert_eq!(
            format!("{plan}"),
            "Filter: test.a >= Int64(1)\
             \n  Projection: test.a\
             \n    Limit: skip=0, fetch=1\
             \n      Filter: test.a <= Int64(1)\
             \n        Projection: test.a\
             \n          TableScan: test"
        );

        let expected = "\
        Projection: test.a\
        \n  Filter: test.a >= Int64(1)\
        \n    Limit: skip=0, fetch=1\
        \n      Projection: test.a\
        \n        TableScan: test, full_filters=[test.a <= Int64(1)]";

        assert_optimized_plan_eq(plan, expected)
    }

    /// verifies that filters to be placed on the same depth are ANDed
    #[test]
    fn two_filters_on_same_depth() -> Result<()> {
        let table_scan = test_table_scan()?;
        let plan = LogicalPlanBuilder::from(table_scan)
            .limit(0, Some(1))?
            .filter(col("a").lt_eq(lit(1i64)))?
            .filter(col("a").gt_eq(lit(1i64)))?
            .project(vec![col("a")])?
            .build()?;

        // not part of the test
        assert_eq!(
            format!("{plan}"),
            "Projection: test.a\
            \n  Filter: test.a >= Int64(1)\
            \n    Filter: test.a <= Int64(1)\
            \n      Limit: skip=0, fetch=1\
            \n        TableScan: test"
        );

        let expected = "\
        Projection: test.a\
        \n  Filter: test.a >= Int64(1) AND test.a <= Int64(1)\
        \n    Limit: skip=0, fetch=1\
        \n      TableScan: test";

        assert_optimized_plan_eq(plan, expected)
    }

    /// verifies that filters on a plan with user nodes are not lost
    /// (ARROW-10547)
    #[test]
    fn filters_user_defined_node() -> Result<()> {
        let table_scan = test_table_scan()?;
        let plan = LogicalPlanBuilder::from(table_scan)
            .filter(col("a").lt_eq(lit(1i64)))?
            .build()?;

        let plan = user_defined::new(plan);

        let expected = "\
            TestUserDefined\
             \n  Filter: test.a <= Int64(1)\
             \n    TableScan: test";

        // not part of the test
        assert_eq!(format!("{plan}"), expected);

        let expected = "\
        TestUserDefined\
         \n  TableScan: test, full_filters=[test.a <= Int64(1)]";

        assert_optimized_plan_eq(plan, expected)
    }

    /// post-on-join predicates on a column common to both sides is pushed to both sides
    #[test]
    fn filter_on_join_on_common_independent() -> Result<()> {
        let table_scan = test_table_scan()?;
        let left = LogicalPlanBuilder::from(table_scan).build()?;
        let right_table_scan = test_table_scan_with_name("test2")?;
        let right = LogicalPlanBuilder::from(right_table_scan)
            .project(vec![col("a")])?
            .build()?;
        let plan = LogicalPlanBuilder::from(left)
            .join(
                right,
                JoinType::Inner,
                (vec![Column::from_name("a")], vec![Column::from_name("a")]),
                None,
            )?
            .filter(col("test.a").lt_eq(lit(1i64)))?
            .build()?;

        // not part of the test, just good to know:
        assert_eq!(
            format!("{plan}"),
            "Filter: test.a <= Int64(1)\
            \n  Inner Join: test.a = test2.a\
            \n    TableScan: test\
            \n    Projection: test2.a\
            \n      TableScan: test2"
        );

        // filter sent to side before the join
        let expected = "\
        Inner Join: test.a = test2.a\
        \n  TableScan: test, full_filters=[test.a <= Int64(1)]\
        \n  Projection: test2.a\
        \n    TableScan: test2, full_filters=[test2.a <= Int64(1)]";
        assert_optimized_plan_eq(plan, expected)
    }

    /// post-using-join predicates on a column common to both sides is pushed to both sides
    #[test]
    fn filter_using_join_on_common_independent() -> Result<()> {
        let table_scan = test_table_scan()?;
        let left = LogicalPlanBuilder::from(table_scan).build()?;
        let right_table_scan = test_table_scan_with_name("test2")?;
        let right = LogicalPlanBuilder::from(right_table_scan)
            .project(vec![col("a")])?
            .build()?;
        let plan = LogicalPlanBuilder::from(left)
            .join_using(
                right,
                JoinType::Inner,
                vec![Column::from_name("a".to_string())],
            )?
            .filter(col("a").lt_eq(lit(1i64)))?
            .build()?;

        // not part of the test, just good to know:
        assert_eq!(
            format!("{plan}"),
            "Filter: test.a <= Int64(1)\
            \n  Inner Join: Using test.a = test2.a\
            \n    TableScan: test\
            \n    Projection: test2.a\
            \n      TableScan: test2"
        );

        // filter sent to side before the join
        let expected = "\
        Inner Join: Using test.a = test2.a\
        \n  TableScan: test, full_filters=[test.a <= Int64(1)]\
        \n  Projection: test2.a\
        \n    TableScan: test2, full_filters=[test2.a <= Int64(1)]";
        assert_optimized_plan_eq(plan, expected)
    }

    /// post-join predicates with columns from both sides are converted to join filters
    #[test]
    fn filter_join_on_common_dependent() -> Result<()> {
        let table_scan = test_table_scan()?;
        let left = LogicalPlanBuilder::from(table_scan)
            .project(vec![col("a"), col("c")])?
            .build()?;
        let right_table_scan = test_table_scan_with_name("test2")?;
        let right = LogicalPlanBuilder::from(right_table_scan)
            .project(vec![col("a"), col("b")])?
            .build()?;
        let plan = LogicalPlanBuilder::from(left)
            .join(
                right,
                JoinType::Inner,
                (vec![Column::from_name("a")], vec![Column::from_name("a")]),
                None,
            )?
            .filter(col("c").lt_eq(col("b")))?
            .build()?;

        // not part of the test, just good to know:
        assert_eq!(
            format!("{plan}"),
            "Filter: test.c <= test2.b\
            \n  Inner Join: test.a = test2.a\
            \n    Projection: test.a, test.c\
            \n      TableScan: test\
            \n    Projection: test2.a, test2.b\
            \n      TableScan: test2"
        );

        // Filter is converted to Join Filter
        let expected = "\
        Inner Join: test.a = test2.a Filter: test.c <= test2.b\
        \n  Projection: test.a, test.c\
        \n    TableScan: test\
        \n  Projection: test2.a, test2.b\
        \n    TableScan: test2";
        assert_optimized_plan_eq(plan, expected)
    }

    /// post-join predicates with columns from one side of a join are pushed only to that side
    #[test]
    fn filter_join_on_one_side() -> Result<()> {
        let table_scan = test_table_scan()?;
        let left = LogicalPlanBuilder::from(table_scan)
            .project(vec![col("a"), col("b")])?
            .build()?;
        let table_scan_right = test_table_scan_with_name("test2")?;
        let right = LogicalPlanBuilder::from(table_scan_right)
            .project(vec![col("a"), col("c")])?
            .build()?;

        let plan = LogicalPlanBuilder::from(left)
            .join(
                right,
                JoinType::Inner,
                (vec![Column::from_name("a")], vec![Column::from_name("a")]),
                None,
            )?
            .filter(col("b").lt_eq(lit(1i64)))?
            .build()?;

        // not part of the test, just good to know:
        assert_eq!(
            format!("{plan}"),
            "Filter: test.b <= Int64(1)\
            \n  Inner Join: test.a = test2.a\
            \n    Projection: test.a, test.b\
            \n      TableScan: test\
            \n    Projection: test2.a, test2.c\
            \n      TableScan: test2"
        );

        let expected = "\
        Inner Join: test.a = test2.a\
        \n  Projection: test.a, test.b\
        \n    TableScan: test, full_filters=[test.b <= Int64(1)]\
        \n  Projection: test2.a, test2.c\
        \n    TableScan: test2";
        assert_optimized_plan_eq(plan, expected)
    }

    /// post-join predicates on the right side of a left join are not duplicated
    /// TODO: In this case we can sometimes convert the join to an INNER join
    #[test]
    fn filter_using_left_join() -> Result<()> {
        let table_scan = test_table_scan()?;
        let left = LogicalPlanBuilder::from(table_scan).build()?;
        let right_table_scan = test_table_scan_with_name("test2")?;
        let right = LogicalPlanBuilder::from(right_table_scan)
            .project(vec![col("a")])?
            .build()?;
        let plan = LogicalPlanBuilder::from(left)
            .join_using(
                right,
                JoinType::Left,
                vec![Column::from_name("a".to_string())],
            )?
            .filter(col("test2.a").lt_eq(lit(1i64)))?
            .build()?;

        // not part of the test, just good to know:
        assert_eq!(
            format!("{plan}"),
            "Filter: test2.a <= Int64(1)\
            \n  Left Join: Using test.a = test2.a\
            \n    TableScan: test\
            \n    Projection: test2.a\
            \n      TableScan: test2"
        );

        // filter not duplicated nor pushed down - i.e. noop
        let expected = "\
        Filter: test2.a <= Int64(1)\
        \n  Left Join: Using test.a = test2.a\
        \n    TableScan: test\
        \n    Projection: test2.a\
        \n      TableScan: test2";
        assert_optimized_plan_eq(plan, expected)
    }

    /// post-join predicates on the left side of a right join are not duplicated
    #[test]
    fn filter_using_right_join() -> Result<()> {
        let table_scan = test_table_scan()?;
        let left = LogicalPlanBuilder::from(table_scan).build()?;
        let right_table_scan = test_table_scan_with_name("test2")?;
        let right = LogicalPlanBuilder::from(right_table_scan)
            .project(vec![col("a")])?
            .build()?;
        let plan = LogicalPlanBuilder::from(left)
            .join_using(
                right,
                JoinType::Right,
                vec![Column::from_name("a".to_string())],
            )?
            .filter(col("test.a").lt_eq(lit(1i64)))?
            .build()?;

        // not part of the test, just good to know:
        assert_eq!(
            format!("{plan}"),
            "Filter: test.a <= Int64(1)\
            \n  Right Join: Using test.a = test2.a\
            \n    TableScan: test\
            \n    Projection: test2.a\
            \n      TableScan: test2"
        );

        // filter not duplicated nor pushed down - i.e. noop
        let expected = "\
        Filter: test.a <= Int64(1)\
        \n  Right Join: Using test.a = test2.a\
        \n    TableScan: test\
        \n    Projection: test2.a\
        \n      TableScan: test2";
        assert_optimized_plan_eq(plan, expected)
    }

    /// post-left-join predicate on a column common to both sides is only pushed to the left side
    /// i.e. - not duplicated to the right side
    #[test]
    fn filter_using_left_join_on_common() -> Result<()> {
        let table_scan = test_table_scan()?;
        let left = LogicalPlanBuilder::from(table_scan).build()?;
        let right_table_scan = test_table_scan_with_name("test2")?;
        let right = LogicalPlanBuilder::from(right_table_scan)
            .project(vec![col("a")])?
            .build()?;
        let plan = LogicalPlanBuilder::from(left)
            .join_using(
                right,
                JoinType::Left,
                vec![Column::from_name("a".to_string())],
            )?
            .filter(col("a").lt_eq(lit(1i64)))?
            .build()?;

        // not part of the test, just good to know:
        assert_eq!(
            format!("{plan}"),
            "Filter: test.a <= Int64(1)\
            \n  Left Join: Using test.a = test2.a\
            \n    TableScan: test\
            \n    Projection: test2.a\
            \n      TableScan: test2"
        );

        // filter sent to left side of the join, not the right
        let expected = "\
        Left Join: Using test.a = test2.a\
        \n  TableScan: test, full_filters=[test.a <= Int64(1)]\
        \n  Projection: test2.a\
        \n    TableScan: test2";
        assert_optimized_plan_eq(plan, expected)
    }

    /// post-right-join predicate on a column common to both sides is only pushed to the right side
    /// i.e. - not duplicated to the left side.
    #[test]
    fn filter_using_right_join_on_common() -> Result<()> {
        let table_scan = test_table_scan()?;
        let left = LogicalPlanBuilder::from(table_scan).build()?;
        let right_table_scan = test_table_scan_with_name("test2")?;
        let right = LogicalPlanBuilder::from(right_table_scan)
            .project(vec![col("a")])?
            .build()?;
        let plan = LogicalPlanBuilder::from(left)
            .join_using(
                right,
                JoinType::Right,
                vec![Column::from_name("a".to_string())],
            )?
            .filter(col("test2.a").lt_eq(lit(1i64)))?
            .build()?;

        // not part of the test, just good to know:
        assert_eq!(
            format!("{plan}"),
            "Filter: test2.a <= Int64(1)\
            \n  Right Join: Using test.a = test2.a\
            \n    TableScan: test\
            \n    Projection: test2.a\
            \n      TableScan: test2"
        );

        // filter sent to right side of join, not duplicated to the left
        let expected = "\
        Right Join: Using test.a = test2.a\
        \n  TableScan: test\
        \n  Projection: test2.a\
        \n    TableScan: test2, full_filters=[test2.a <= Int64(1)]";
        assert_optimized_plan_eq(plan, expected)
    }

    /// single table predicate parts of ON condition should be pushed to both inputs
    #[test]
    fn join_on_with_filter() -> Result<()> {
        let table_scan = test_table_scan()?;
        let left = LogicalPlanBuilder::from(table_scan)
            .project(vec![col("a"), col("b"), col("c")])?
            .build()?;
        let right_table_scan = test_table_scan_with_name("test2")?;
        let right = LogicalPlanBuilder::from(right_table_scan)
            .project(vec![col("a"), col("b"), col("c")])?
            .build()?;
        let filter = col("test.c")
            .gt(lit(1u32))
            .and(col("test.b").lt(col("test2.b")))
            .and(col("test2.c").gt(lit(4u32)));
        let plan = LogicalPlanBuilder::from(left)
            .join(
                right,
                JoinType::Inner,
                (vec![Column::from_name("a")], vec![Column::from_name("a")]),
                Some(filter),
            )?
            .build()?;

        // not part of the test, just good to know:
        assert_eq!(
            format!("{plan}"),
            "Inner Join: test.a = test2.a Filter: test.c > UInt32(1) AND test.b < test2.b AND test2.c > UInt32(4)\
            \n  Projection: test.a, test.b, test.c\
            \n    TableScan: test\
            \n  Projection: test2.a, test2.b, test2.c\
            \n    TableScan: test2"
        );

        let expected = "\
        Inner Join: test.a = test2.a Filter: test.b < test2.b\
        \n  Projection: test.a, test.b, test.c\
        \n    TableScan: test, full_filters=[test.c > UInt32(1)]\
        \n  Projection: test2.a, test2.b, test2.c\
        \n    TableScan: test2, full_filters=[test2.c > UInt32(4)]";
        assert_optimized_plan_eq(plan, expected)
    }

    /// join filter should be completely removed after pushdown
    #[test]
    fn join_filter_removed() -> Result<()> {
        let table_scan = test_table_scan()?;
        let left = LogicalPlanBuilder::from(table_scan)
            .project(vec![col("a"), col("b"), col("c")])?
            .build()?;
        let right_table_scan = test_table_scan_with_name("test2")?;
        let right = LogicalPlanBuilder::from(right_table_scan)
            .project(vec![col("a"), col("b"), col("c")])?
            .build()?;
        let filter = col("test.b")
            .gt(lit(1u32))
            .and(col("test2.c").gt(lit(4u32)));
        let plan = LogicalPlanBuilder::from(left)
            .join(
                right,
                JoinType::Inner,
                (vec![Column::from_name("a")], vec![Column::from_name("a")]),
                Some(filter),
            )?
            .build()?;

        // not part of the test, just good to know:
        assert_eq!(
            format!("{plan}"),
            "Inner Join: test.a = test2.a Filter: test.b > UInt32(1) AND test2.c > UInt32(4)\
            \n  Projection: test.a, test.b, test.c\
            \n    TableScan: test\
            \n  Projection: test2.a, test2.b, test2.c\
            \n    TableScan: test2"
        );

        let expected = "\
        Inner Join: test.a = test2.a\
        \n  Projection: test.a, test.b, test.c\
        \n    TableScan: test, full_filters=[test.b > UInt32(1)]\
        \n  Projection: test2.a, test2.b, test2.c\
        \n    TableScan: test2, full_filters=[test2.c > UInt32(4)]";
        assert_optimized_plan_eq(plan, expected)
    }

    /// predicate on join key in filter expression should be pushed down to both inputs
    #[test]
    fn join_filter_on_common() -> Result<()> {
        let table_scan = test_table_scan()?;
        let left = LogicalPlanBuilder::from(table_scan)
            .project(vec![col("a")])?
            .build()?;
        let right_table_scan = test_table_scan_with_name("test2")?;
        let right = LogicalPlanBuilder::from(right_table_scan)
            .project(vec![col("b")])?
            .build()?;
        let filter = col("test.a").gt(lit(1u32));
        let plan = LogicalPlanBuilder::from(left)
            .join(
                right,
                JoinType::Inner,
                (vec![Column::from_name("a")], vec![Column::from_name("b")]),
                Some(filter),
            )?
            .build()?;

        // not part of the test, just good to know:
        assert_eq!(
            format!("{plan}"),
            "Inner Join: test.a = test2.b Filter: test.a > UInt32(1)\
            \n  Projection: test.a\
            \n    TableScan: test\
            \n  Projection: test2.b\
            \n    TableScan: test2"
        );

        let expected = "\
        Inner Join: test.a = test2.b\
        \n  Projection: test.a\
        \n    TableScan: test, full_filters=[test.a > UInt32(1)]\
        \n  Projection: test2.b\
        \n    TableScan: test2, full_filters=[test2.b > UInt32(1)]";
        assert_optimized_plan_eq(plan, expected)
    }

    /// single table predicate parts of ON condition should be pushed to right input
    #[test]
    fn left_join_on_with_filter() -> Result<()> {
        let table_scan = test_table_scan()?;
        let left = LogicalPlanBuilder::from(table_scan)
            .project(vec![col("a"), col("b"), col("c")])?
            .build()?;
        let right_table_scan = test_table_scan_with_name("test2")?;
        let right = LogicalPlanBuilder::from(right_table_scan)
            .project(vec![col("a"), col("b"), col("c")])?
            .build()?;
        let filter = col("test.a")
            .gt(lit(1u32))
            .and(col("test.b").lt(col("test2.b")))
            .and(col("test2.c").gt(lit(4u32)));
        let plan = LogicalPlanBuilder::from(left)
            .join(
                right,
                JoinType::Left,
                (vec![Column::from_name("a")], vec![Column::from_name("a")]),
                Some(filter),
            )?
            .build()?;

        // not part of the test, just good to know:
        assert_eq!(
            format!("{plan}"),
            "Left Join: test.a = test2.a Filter: test.a > UInt32(1) AND test.b < test2.b AND test2.c > UInt32(4)\
            \n  Projection: test.a, test.b, test.c\
            \n    TableScan: test\
            \n  Projection: test2.a, test2.b, test2.c\
            \n    TableScan: test2"
        );

        let expected = "\
        Left Join: test.a = test2.a Filter: test.a > UInt32(1) AND test.b < test2.b\
        \n  Projection: test.a, test.b, test.c\
        \n    TableScan: test\
        \n  Projection: test2.a, test2.b, test2.c\
        \n    TableScan: test2, full_filters=[test2.c > UInt32(4)]";
        assert_optimized_plan_eq(plan, expected)
    }

    /// single table predicate parts of ON condition should be pushed to left input
    #[test]
    fn right_join_on_with_filter() -> Result<()> {
        let table_scan = test_table_scan()?;
        let left = LogicalPlanBuilder::from(table_scan)
            .project(vec![col("a"), col("b"), col("c")])?
            .build()?;
        let right_table_scan = test_table_scan_with_name("test2")?;
        let right = LogicalPlanBuilder::from(right_table_scan)
            .project(vec![col("a"), col("b"), col("c")])?
            .build()?;
        let filter = col("test.a")
            .gt(lit(1u32))
            .and(col("test.b").lt(col("test2.b")))
            .and(col("test2.c").gt(lit(4u32)));
        let plan = LogicalPlanBuilder::from(left)
            .join(
                right,
                JoinType::Right,
                (vec![Column::from_name("a")], vec![Column::from_name("a")]),
                Some(filter),
            )?
            .build()?;

        // not part of the test, just good to know:
        assert_eq!(
            format!("{plan}"),
            "Right Join: test.a = test2.a Filter: test.a > UInt32(1) AND test.b < test2.b AND test2.c > UInt32(4)\
            \n  Projection: test.a, test.b, test.c\
            \n    TableScan: test\
            \n  Projection: test2.a, test2.b, test2.c\
            \n    TableScan: test2"
        );

        let expected = "\
        Right Join: test.a = test2.a Filter: test.b < test2.b AND test2.c > UInt32(4)\
        \n  Projection: test.a, test.b, test.c\
        \n    TableScan: test, full_filters=[test.a > UInt32(1)]\
        \n  Projection: test2.a, test2.b, test2.c\
        \n    TableScan: test2";
        assert_optimized_plan_eq(plan, expected)
    }

    /// single table predicate parts of ON condition should not be pushed
    #[test]
    fn full_join_on_with_filter() -> Result<()> {
        let table_scan = test_table_scan()?;
        let left = LogicalPlanBuilder::from(table_scan)
            .project(vec![col("a"), col("b"), col("c")])?
            .build()?;
        let right_table_scan = test_table_scan_with_name("test2")?;
        let right = LogicalPlanBuilder::from(right_table_scan)
            .project(vec![col("a"), col("b"), col("c")])?
            .build()?;
        let filter = col("test.a")
            .gt(lit(1u32))
            .and(col("test.b").lt(col("test2.b")))
            .and(col("test2.c").gt(lit(4u32)));
        let plan = LogicalPlanBuilder::from(left)
            .join(
                right,
                JoinType::Full,
                (vec![Column::from_name("a")], vec![Column::from_name("a")]),
                Some(filter),
            )?
            .build()?;

        // not part of the test, just good to know:
        assert_eq!(
            format!("{plan}"),
            "Full Join: test.a = test2.a Filter: test.a > UInt32(1) AND test.b < test2.b AND test2.c > UInt32(4)\
            \n  Projection: test.a, test.b, test.c\
            \n    TableScan: test\
            \n  Projection: test2.a, test2.b, test2.c\
            \n    TableScan: test2"
        );

        let expected = &format!("{plan}");
        assert_optimized_plan_eq(plan, expected)
    }

    struct PushDownProvider {
        pub filter_support: TableProviderFilterPushDown,
    }

    #[async_trait]
    impl TableSource for PushDownProvider {
        fn schema(&self) -> SchemaRef {
            Arc::new(Schema::new(vec![
                Field::new("a", DataType::Int32, true),
                Field::new("b", DataType::Int32, true),
            ]))
        }

        fn table_type(&self) -> TableType {
            TableType::Base
        }

        fn supports_filters_pushdown(
            &self,
            filters: &[&Expr],
        ) -> Result<Vec<TableProviderFilterPushDown>> {
            Ok((0..filters.len())
                .map(|_| self.filter_support.clone())
                .collect())
        }

        fn as_any(&self) -> &dyn std::any::Any {
            self
        }
    }

    fn table_scan_with_pushdown_provider(
        filter_support: TableProviderFilterPushDown,
    ) -> Result<LogicalPlan> {
        let test_provider = PushDownProvider { filter_support };

        let table_scan = LogicalPlan::TableScan(TableScan {
            table_name: "test".into(),
            filters: vec![],
            projected_schema: Arc::new(DFSchema::try_from(
                (*test_provider.schema()).clone(),
            )?),
            projection: None,
            source: Arc::new(test_provider),
            fetch: None,
        });

        LogicalPlanBuilder::from(table_scan)
            .filter(col("a").eq(lit(1i64)))?
            .build()
    }

    #[test]
    fn filter_with_table_provider_exact() -> Result<()> {
        let plan = table_scan_with_pushdown_provider(TableProviderFilterPushDown::Exact)?;

        let expected = "\
        TableScan: test, full_filters=[a = Int64(1)]";
        assert_optimized_plan_eq(plan, expected)
    }

    #[test]
    fn filter_with_table_provider_inexact() -> Result<()> {
        let plan =
            table_scan_with_pushdown_provider(TableProviderFilterPushDown::Inexact)?;

        let expected = "\
        Filter: a = Int64(1)\
        \n  TableScan: test, partial_filters=[a = Int64(1)]";
        assert_optimized_plan_eq(plan, expected)
    }

    #[test]
    fn filter_with_table_provider_multiple_invocations() -> Result<()> {
        let plan =
            table_scan_with_pushdown_provider(TableProviderFilterPushDown::Inexact)?;

        let optimized_plan = PushDownFilter::new()
            .rewrite(plan, &OptimizerContext::new())
            .expect("failed to optimize plan")
            .data;

        let expected = "\
        Filter: a = Int64(1)\
        \n  TableScan: test, partial_filters=[a = Int64(1)]";

        // Optimizing the same plan multiple times should produce the same plan
        // each time.
        assert_optimized_plan_eq(optimized_plan, expected)
    }

    #[test]
    fn filter_with_table_provider_unsupported() -> Result<()> {
        let plan =
            table_scan_with_pushdown_provider(TableProviderFilterPushDown::Unsupported)?;

        let expected = "\
        Filter: a = Int64(1)\
        \n  TableScan: test";
        assert_optimized_plan_eq(plan, expected)
    }

    #[test]
    fn multi_combined_filter() -> Result<()> {
        let test_provider = PushDownProvider {
            filter_support: TableProviderFilterPushDown::Inexact,
        };

        let table_scan = LogicalPlan::TableScan(TableScan {
            table_name: "test".into(),
            filters: vec![col("a").eq(lit(10i64)), col("b").gt(lit(11i64))],
            projected_schema: Arc::new(DFSchema::try_from(
                (*test_provider.schema()).clone(),
            )?),
            projection: Some(vec![0]),
            source: Arc::new(test_provider),
            fetch: None,
        });

        let plan = LogicalPlanBuilder::from(table_scan)
            .filter(and(col("a").eq(lit(10i64)), col("b").gt(lit(11i64))))?
            .project(vec![col("a"), col("b")])?
            .build()?;

        let expected = "Projection: a, b\
            \n  Filter: a = Int64(10) AND b > Int64(11)\
            \n    TableScan: test projection=[a], partial_filters=[a = Int64(10), b > Int64(11)]";

        assert_optimized_plan_eq(plan, expected)
    }

    #[test]
    fn multi_combined_filter_exact() -> Result<()> {
        let test_provider = PushDownProvider {
            filter_support: TableProviderFilterPushDown::Exact,
        };

        let table_scan = LogicalPlan::TableScan(TableScan {
            table_name: "test".into(),
            filters: vec![],
            projected_schema: Arc::new(DFSchema::try_from(
                (*test_provider.schema()).clone(),
            )?),
            projection: Some(vec![0]),
            source: Arc::new(test_provider),
            fetch: None,
        });

        let plan = LogicalPlanBuilder::from(table_scan)
            .filter(and(col("a").eq(lit(10i64)), col("b").gt(lit(11i64))))?
            .project(vec![col("a"), col("b")])?
            .build()?;

        let expected = r#"
Projection: a, b
  TableScan: test projection=[a], full_filters=[a = Int64(10), b > Int64(11)]
        "#
        .trim();

        assert_optimized_plan_eq(plan, expected)
    }

    #[test]
    fn test_filter_with_alias() -> Result<()> {
        // in table scan the true col name is 'test.a',
        // but we rename it as 'b', and use col 'b' in filter
        // we need rewrite filter col before push down.
        let table_scan = test_table_scan()?;
        let plan = LogicalPlanBuilder::from(table_scan)
            .project(vec![col("a").alias("b"), col("c")])?
            .filter(and(col("b").gt(lit(10i64)), col("c").gt(lit(10i64))))?
            .build()?;

        // filter on col b
        assert_eq!(
            format!("{plan}"),
            "Filter: b > Int64(10) AND test.c > Int64(10)\
            \n  Projection: test.a AS b, test.c\
            \n    TableScan: test"
        );

        // rewrite filter col b to test.a
        let expected = "\
            Projection: test.a AS b, test.c\
            \n  TableScan: test, full_filters=[test.a > Int64(10), test.c > Int64(10)]\
            ";

        assert_optimized_plan_eq(plan, expected)
    }

    #[test]
    fn test_filter_with_alias_2() -> Result<()> {
        // in table scan the true col name is 'test.a',
        // but we rename it as 'b', and use col 'b' in filter
        // we need rewrite filter col before push down.
        let table_scan = test_table_scan()?;
        let plan = LogicalPlanBuilder::from(table_scan)
            .project(vec![col("a").alias("b"), col("c")])?
            .project(vec![col("b"), col("c")])?
            .filter(and(col("b").gt(lit(10i64)), col("c").gt(lit(10i64))))?
            .build()?;

        // filter on col b
        assert_eq!(
            format!("{plan}"),
            "Filter: b > Int64(10) AND test.c > Int64(10)\
            \n  Projection: b, test.c\
            \n    Projection: test.a AS b, test.c\
            \n      TableScan: test\
            "
        );

        // rewrite filter col b to test.a
        let expected = "\
            Projection: b, test.c\
            \n  Projection: test.a AS b, test.c\
            \n    TableScan: test, full_filters=[test.a > Int64(10), test.c > Int64(10)]\
            ";

        assert_optimized_plan_eq(plan, expected)
    }

    #[test]
    fn test_filter_with_multi_alias() -> Result<()> {
        let table_scan = test_table_scan()?;
        let plan = LogicalPlanBuilder::from(table_scan)
            .project(vec![col("a").alias("b"), col("c").alias("d")])?
            .filter(and(col("b").gt(lit(10i64)), col("d").gt(lit(10i64))))?
            .build()?;

        // filter on col b and d
        assert_eq!(
            format!("{plan}"),
            "Filter: b > Int64(10) AND d > Int64(10)\
            \n  Projection: test.a AS b, test.c AS d\
            \n    TableScan: test\
            "
        );

        // rewrite filter col b to test.a, col d to test.c
        let expected = "\
            Projection: test.a AS b, test.c AS d\
            \n  TableScan: test, full_filters=[test.a > Int64(10), test.c > Int64(10)]";

        assert_optimized_plan_eq(plan, expected)
    }

    /// predicate on join key in filter expression should be pushed down to both inputs
    #[test]
    fn join_filter_with_alias() -> Result<()> {
        let table_scan = test_table_scan()?;
        let left = LogicalPlanBuilder::from(table_scan)
            .project(vec![col("a").alias("c")])?
            .build()?;
        let right_table_scan = test_table_scan_with_name("test2")?;
        let right = LogicalPlanBuilder::from(right_table_scan)
            .project(vec![col("b").alias("d")])?
            .build()?;
        let filter = col("c").gt(lit(1u32));
        let plan = LogicalPlanBuilder::from(left)
            .join(
                right,
                JoinType::Inner,
                (vec![Column::from_name("c")], vec![Column::from_name("d")]),
                Some(filter),
            )?
            .build()?;

        assert_eq!(
            format!("{plan}"),
            "Inner Join: c = d Filter: c > UInt32(1)\
            \n  Projection: test.a AS c\
            \n    TableScan: test\
            \n  Projection: test2.b AS d\
            \n    TableScan: test2"
        );

        // Change filter on col `c`, 'd' to `test.a`, 'test.b'
        let expected = "\
        Inner Join: c = d\
        \n  Projection: test.a AS c\
        \n    TableScan: test, full_filters=[test.a > UInt32(1)]\
        \n  Projection: test2.b AS d\
        \n    TableScan: test2, full_filters=[test2.b > UInt32(1)]";
        assert_optimized_plan_eq(plan, expected)
    }

    #[test]
    fn test_in_filter_with_alias() -> Result<()> {
        // in table scan the true col name is 'test.a',
        // but we rename it as 'b', and use col 'b' in filter
        // we need rewrite filter col before push down.
        let table_scan = test_table_scan()?;
        let filter_value = vec![lit(1u32), lit(2u32), lit(3u32), lit(4u32)];
        let plan = LogicalPlanBuilder::from(table_scan)
            .project(vec![col("a").alias("b"), col("c")])?
            .filter(in_list(col("b"), filter_value, false))?
            .build()?;

        // filter on col b
        assert_eq!(
            format!("{plan}"),
            "Filter: b IN ([UInt32(1), UInt32(2), UInt32(3), UInt32(4)])\
            \n  Projection: test.a AS b, test.c\
            \n    TableScan: test\
            "
        );

        // rewrite filter col b to test.a
        let expected = "\
            Projection: test.a AS b, test.c\
            \n  TableScan: test, full_filters=[test.a IN ([UInt32(1), UInt32(2), UInt32(3), UInt32(4)])]";

        assert_optimized_plan_eq(plan, expected)
    }

    #[test]
    fn test_in_filter_with_alias_2() -> Result<()> {
        // in table scan the true col name is 'test.a',
        // but we rename it as 'b', and use col 'b' in filter
        // we need rewrite filter col before push down.
        let table_scan = test_table_scan()?;
        let filter_value = vec![lit(1u32), lit(2u32), lit(3u32), lit(4u32)];
        let plan = LogicalPlanBuilder::from(table_scan)
            .project(vec![col("a").alias("b"), col("c")])?
            .project(vec![col("b"), col("c")])?
            .filter(in_list(col("b"), filter_value, false))?
            .build()?;

        // filter on col b
        assert_eq!(
            format!("{plan}"),
            "Filter: b IN ([UInt32(1), UInt32(2), UInt32(3), UInt32(4)])\
            \n  Projection: b, test.c\
            \n    Projection: test.a AS b, test.c\
            \n      TableScan: test\
            "
        );

        // rewrite filter col b to test.a
        let expected = "\
            Projection: b, test.c\
            \n  Projection: test.a AS b, test.c\
            \n    TableScan: test, full_filters=[test.a IN ([UInt32(1), UInt32(2), UInt32(3), UInt32(4)])]";

        assert_optimized_plan_eq(plan, expected)
    }

    #[test]
    fn test_in_subquery_with_alias() -> Result<()> {
        // in table scan the true col name is 'test.a',
        // but we rename it as 'b', and use col 'b' in subquery filter
        let table_scan = test_table_scan()?;
        let table_scan_sq = test_table_scan_with_name("sq")?;
        let subplan = Arc::new(
            LogicalPlanBuilder::from(table_scan_sq)
                .project(vec![col("c")])?
                .build()?,
        );
        let plan = LogicalPlanBuilder::from(table_scan)
            .project(vec![col("a").alias("b"), col("c")])?
            .filter(in_subquery(col("b"), subplan))?
            .build()?;

        // filter on col b in subquery
        let expected_before = "\
        Filter: b IN (<subquery>)\
        \n  Subquery:\
        \n    Projection: sq.c\
        \n      TableScan: sq\
        \n  Projection: test.a AS b, test.c\
        \n    TableScan: test";
        assert_eq!(format!("{plan}"), expected_before);

        // rewrite filter col b to test.a
        let expected_after = "\
        Projection: test.a AS b, test.c\
        \n  TableScan: test, full_filters=[test.a IN (<subquery>)]\
        \n    Subquery:\
        \n      Projection: sq.c\
        \n        TableScan: sq";
        assert_optimized_plan_eq(plan, expected_after)
    }

    #[test]
    fn test_propagation_of_optimized_inner_filters_with_projections() -> Result<()> {
        // SELECT a FROM (SELECT 1 AS a) b WHERE b.a = 1
        let plan = LogicalPlanBuilder::empty(true)
            .project(vec![lit(0i64).alias("a")])?
            .alias("b")?
            .project(vec![col("b.a")])?
            .alias("b")?
            .filter(col("b.a").eq(lit(1i64)))?
            .project(vec![col("b.a")])?
            .build()?;

        let expected_before = "Projection: b.a\
        \n  Filter: b.a = Int64(1)\
        \n    SubqueryAlias: b\
        \n      Projection: b.a\
        \n        SubqueryAlias: b\
        \n          Projection: Int64(0) AS a\
        \n            EmptyRelation";
        assert_eq!(format!("{plan}"), expected_before);

        // Ensure that the predicate without any columns (0 = 1) is
        // still there.
        let expected_after = "Projection: b.a\
        \n  SubqueryAlias: b\
        \n    Projection: b.a\
        \n      SubqueryAlias: b\
        \n        Projection: Int64(0) AS a\
        \n          Filter: Int64(0) = Int64(1)\
        \n            EmptyRelation";
        assert_optimized_plan_eq(plan, expected_after)
    }

    #[test]
    fn test_crossjoin_with_or_clause() -> Result<()> {
        // select * from test,test1 where (test.a = test1.a and test.b > 1) or (test.b = test1.b and test.c < 10);
        let table_scan = test_table_scan()?;
        let left = LogicalPlanBuilder::from(table_scan)
            .project(vec![col("a"), col("b"), col("c")])?
            .build()?;
        let right_table_scan = test_table_scan_with_name("test1")?;
        let right = LogicalPlanBuilder::from(right_table_scan)
            .project(vec![col("a").alias("d"), col("a").alias("e")])?
            .build()?;
        let filter = or(
            and(col("a").eq(col("d")), col("b").gt(lit(1u32))),
            and(col("b").eq(col("e")), col("c").lt(lit(10u32))),
        );
        let plan = LogicalPlanBuilder::from(left)
            .cross_join(right)?
            .filter(filter)?
            .build()?;
        let expected = "\
        Inner Join:  Filter: test.a = d AND test.b > UInt32(1) OR test.b = e AND test.c < UInt32(10)\
        \n  Projection: test.a, test.b, test.c\
        \n    TableScan: test, full_filters=[test.b > UInt32(1) OR test.c < UInt32(10)]\
        \n  Projection: test1.a AS d, test1.a AS e\
        \n    TableScan: test1";
        assert_optimized_plan_eq_with_rewrite_predicate(plan.clone(), expected)?;

        // Originally global state which can help to avoid duplicate Filters been generated and pushed down.
        // Now the global state is removed. Need to double confirm that avoid duplicate Filters.
        let optimized_plan = PushDownFilter::new()
            .rewrite(plan, &OptimizerContext::new())
            .expect("failed to optimize plan")
            .data;
        assert_optimized_plan_eq(optimized_plan, expected)
    }

    #[test]
    fn left_semi_join_with_filters() -> Result<()> {
        let left = test_table_scan_with_name("test1")?;
        let right_table_scan = test_table_scan_with_name("test2")?;
        let right = LogicalPlanBuilder::from(right_table_scan)
            .project(vec![col("a"), col("b")])?
            .build()?;
        let plan = LogicalPlanBuilder::from(left)
            .join(
                right,
                JoinType::LeftSemi,
                (
                    vec![Column::from_qualified_name("test1.a")],
                    vec![Column::from_qualified_name("test2.a")],
                ),
                Some(
                    col("test1.b")
                        .gt(lit(1u32))
                        .and(col("test2.b").gt(lit(2u32))),
                ),
            )?
            .build()?;

        // not part of the test, just good to know:
        assert_eq!(
            format!("{plan}"),
            "LeftSemi Join: test1.a = test2.a Filter: test1.b > UInt32(1) AND test2.b > UInt32(2)\
            \n  TableScan: test1\
            \n  Projection: test2.a, test2.b\
            \n    TableScan: test2",
        );

        // Both side will be pushed down.
        let expected = "\
        LeftSemi Join: test1.a = test2.a\
        \n  TableScan: test1, full_filters=[test1.b > UInt32(1)]\
        \n  Projection: test2.a, test2.b\
        \n    TableScan: test2, full_filters=[test2.b > UInt32(2)]";
        assert_optimized_plan_eq(plan, expected)
    }

    #[test]
    fn right_semi_join_with_filters() -> Result<()> {
        let left = test_table_scan_with_name("test1")?;
        let right_table_scan = test_table_scan_with_name("test2")?;
        let right = LogicalPlanBuilder::from(right_table_scan)
            .project(vec![col("a"), col("b")])?
            .build()?;
        let plan = LogicalPlanBuilder::from(left)
            .join(
                right,
                JoinType::RightSemi,
                (
                    vec![Column::from_qualified_name("test1.a")],
                    vec![Column::from_qualified_name("test2.a")],
                ),
                Some(
                    col("test1.b")
                        .gt(lit(1u32))
                        .and(col("test2.b").gt(lit(2u32))),
                ),
            )?
            .build()?;

        // not part of the test, just good to know:
        assert_eq!(
            format!("{plan}"),
            "RightSemi Join: test1.a = test2.a Filter: test1.b > UInt32(1) AND test2.b > UInt32(2)\
            \n  TableScan: test1\
            \n  Projection: test2.a, test2.b\
            \n    TableScan: test2",
        );

        // Both side will be pushed down.
        let expected = "\
        RightSemi Join: test1.a = test2.a\
        \n  TableScan: test1, full_filters=[test1.b > UInt32(1)]\
        \n  Projection: test2.a, test2.b\
        \n    TableScan: test2, full_filters=[test2.b > UInt32(2)]";
        assert_optimized_plan_eq(plan, expected)
    }

    #[test]
    fn left_anti_join_with_filters() -> Result<()> {
        let table_scan = test_table_scan_with_name("test1")?;
        let left = LogicalPlanBuilder::from(table_scan)
            .project(vec![col("a"), col("b")])?
            .build()?;
        let right_table_scan = test_table_scan_with_name("test2")?;
        let right = LogicalPlanBuilder::from(right_table_scan)
            .project(vec![col("a"), col("b")])?
            .build()?;
        let plan = LogicalPlanBuilder::from(left)
            .join(
                right,
                JoinType::LeftAnti,
                (
                    vec![Column::from_qualified_name("test1.a")],
                    vec![Column::from_qualified_name("test2.a")],
                ),
                Some(
                    col("test1.b")
                        .gt(lit(1u32))
                        .and(col("test2.b").gt(lit(2u32))),
                ),
            )?
            .build()?;

        // not part of the test, just good to know:
        assert_eq!(
            format!("{plan}"),
            "LeftAnti Join: test1.a = test2.a Filter: test1.b > UInt32(1) AND test2.b > UInt32(2)\
            \n  Projection: test1.a, test1.b\
            \n    TableScan: test1\
            \n  Projection: test2.a, test2.b\
            \n    TableScan: test2",
        );

        // For left anti, filter of the right side filter can be pushed down.
        let expected = "\
        LeftAnti Join: test1.a = test2.a Filter: test1.b > UInt32(1)\
        \n  Projection: test1.a, test1.b\
        \n    TableScan: test1\
        \n  Projection: test2.a, test2.b\
        \n    TableScan: test2, full_filters=[test2.b > UInt32(2)]";
        assert_optimized_plan_eq(plan, expected)
    }

    #[test]
    fn right_anti_join_with_filters() -> Result<()> {
        let table_scan = test_table_scan_with_name("test1")?;
        let left = LogicalPlanBuilder::from(table_scan)
            .project(vec![col("a"), col("b")])?
            .build()?;
        let right_table_scan = test_table_scan_with_name("test2")?;
        let right = LogicalPlanBuilder::from(right_table_scan)
            .project(vec![col("a"), col("b")])?
            .build()?;
        let plan = LogicalPlanBuilder::from(left)
            .join(
                right,
                JoinType::RightAnti,
                (
                    vec![Column::from_qualified_name("test1.a")],
                    vec![Column::from_qualified_name("test2.a")],
                ),
                Some(
                    col("test1.b")
                        .gt(lit(1u32))
                        .and(col("test2.b").gt(lit(2u32))),
                ),
            )?
            .build()?;

        // not part of the test, just good to know:
        assert_eq!(
            format!("{plan}"),
            "RightAnti Join: test1.a = test2.a Filter: test1.b > UInt32(1) AND test2.b > UInt32(2)\
            \n  Projection: test1.a, test1.b\
            \n    TableScan: test1\
            \n  Projection: test2.a, test2.b\
            \n    TableScan: test2",
        );

        // For right anti, filter of the left side can be pushed down.
        let expected = "RightAnti Join: test1.a = test2.a Filter: test2.b > UInt32(2)\
        \n  Projection: test1.a, test1.b\
        \n    TableScan: test1, full_filters=[test1.b > UInt32(1)]\
        \n  Projection: test2.a, test2.b\
        \n    TableScan: test2";
        assert_optimized_plan_eq(plan, expected)
    }

    #[derive(Debug)]
    struct TestScalarUDF {
        signature: Signature,
    }

    impl ScalarUDFImpl for TestScalarUDF {
        fn as_any(&self) -> &dyn Any {
            self
        }
        fn name(&self) -> &str {
            "TestScalarUDF"
        }

        fn signature(&self) -> &Signature {
            &self.signature
        }

        fn return_type(&self, _arg_types: &[DataType]) -> Result<DataType> {
            Ok(DataType::Int32)
        }

        fn invoke(&self, _args: &[ColumnarValue]) -> Result<ColumnarValue> {
            Ok(ColumnarValue::Scalar(ScalarValue::from(1)))
        }
    }

    #[test]
    fn test_push_down_volatile_function_in_aggregate() -> Result<()> {
        // SELECT t.a, t.r FROM (SELECT a, sum(b),  TestScalarUDF()+1 AS r FROM test1 GROUP BY a) AS t WHERE t.a > 5 AND t.r > 0.5;
        let table_scan = test_table_scan_with_name("test1")?;
        let fun = ScalarUDF::new_from_impl(TestScalarUDF {
            signature: Signature::exact(vec![], Volatility::Volatile),
        });
        let expr = Expr::ScalarFunction(ScalarFunction::new_udf(Arc::new(fun), vec![]));

        let plan = LogicalPlanBuilder::from(table_scan)
            .aggregate(vec![col("a")], vec![sum(col("b"))])?
            .project(vec![col("a"), sum(col("b")), add(expr, lit(1)).alias("r")])?
            .alias("t")?
            .filter(col("t.a").gt(lit(5)).and(col("t.r").gt(lit(0.5))))?
            .project(vec![col("t.a"), col("t.r")])?
            .build()?;

        let expected_before = "Projection: t.a, t.r\
        \n  Filter: t.a > Int32(5) AND t.r > Float64(0.5)\
        \n    SubqueryAlias: t\
        \n      Projection: test1.a, sum(test1.b), TestScalarUDF() + Int32(1) AS r\
        \n        Aggregate: groupBy=[[test1.a]], aggr=[[sum(test1.b)]]\
        \n          TableScan: test1";
        assert_eq!(format!("{plan}"), expected_before);

        let expected_after = "Projection: t.a, t.r\
        \n  SubqueryAlias: t\
        \n    Filter: r > Float64(0.5)\
        \n      Projection: test1.a, sum(test1.b), TestScalarUDF() + Int32(1) AS r\
        \n        Aggregate: groupBy=[[test1.a]], aggr=[[sum(test1.b)]]\
        \n          TableScan: test1, full_filters=[test1.a > Int32(5)]";
        assert_optimized_plan_eq(plan, expected_after)
    }

    #[test]
    fn test_push_down_volatile_function_in_join() -> Result<()> {
        // SELECT t.a, t.r FROM (SELECT test1.a AS a, TestScalarUDF() AS r FROM test1 join test2 ON test1.a = test2.a) AS t WHERE t.r > 0.5;
        let table_scan = test_table_scan_with_name("test1")?;
        let fun = ScalarUDF::new_from_impl(TestScalarUDF {
            signature: Signature::exact(vec![], Volatility::Volatile),
        });
        let expr = Expr::ScalarFunction(ScalarFunction::new_udf(Arc::new(fun), vec![]));
        let left = LogicalPlanBuilder::from(table_scan).build()?;
        let right_table_scan = test_table_scan_with_name("test2")?;
        let right = LogicalPlanBuilder::from(right_table_scan).build()?;
        let plan = LogicalPlanBuilder::from(left)
            .join(
                right,
                JoinType::Inner,
                (
                    vec![Column::from_qualified_name("test1.a")],
                    vec![Column::from_qualified_name("test2.a")],
                ),
                None,
            )?
            .project(vec![col("test1.a").alias("a"), expr.alias("r")])?
            .alias("t")?
            .filter(col("t.r").gt(lit(0.8)))?
            .project(vec![col("t.a"), col("t.r")])?
            .build()?;

        let expected_before = "Projection: t.a, t.r\
        \n  Filter: t.r > Float64(0.8)\
        \n    SubqueryAlias: t\
        \n      Projection: test1.a AS a, TestScalarUDF() AS r\
        \n        Inner Join: test1.a = test2.a\
        \n          TableScan: test1\
        \n          TableScan: test2";
        assert_eq!(format!("{plan}"), expected_before);

        let expected = "Projection: t.a, t.r\
        \n  SubqueryAlias: t\
        \n    Filter: r > Float64(0.8)\
        \n      Projection: test1.a AS a, TestScalarUDF() AS r\
        \n        Inner Join: test1.a = test2.a\
        \n          TableScan: test1\
        \n          TableScan: test2";
        assert_optimized_plan_eq(plan, expected)
    }
}<|MERGE_RESOLUTION|>--- conflicted
+++ resolved
@@ -14,25 +14,7 @@
 
 //! [`PushDownFilter`] applies filters as early as possible
 
-<<<<<<< HEAD
-use crate::optimizer::ApplyOrder;
-use crate::utils::{conjunction, split_conjunction};
-use crate::{utils, OptimizerConfig, OptimizerRule};
-use datafusion_common::tree_node::{Transformed, TreeNode, VisitRecursion};
-use datafusion_common::{
-    internal_err, Column, DFSchema, DFSchemaRef, DataFusionError, Result,
-};
-use datafusion_expr::expr::Alias;
-use datafusion_expr::{
-    and,
-    expr_rewriter::replace_col,
-    logical_plan::{CrossJoin, Join, JoinType, LogicalPlan, TableScan, Union},
-    or, BinaryExpr, Expr, Filter, Operator, TableProviderFilterPushDown,
-};
-use itertools::Itertools;
-=======
 use indexmap::IndexSet;
->>>>>>> 8e8bb89a
 use std::collections::{HashMap, HashSet};
 use std::sync::Arc;
 
@@ -151,44 +133,6 @@
 #[derive(Default)]
 pub struct PushDownFilter {}
 
-<<<<<<< HEAD
-// For a given JOIN logical plan, determine whether each side of the join is preserved.
-// We say a join side is preserved if the join returns all or a subset of the rows from
-// the relevant side, such that each row of the output table directly maps to a row of
-// the preserved input table. If a table is not preserved, it can provide extra null rows.
-// That is, there may be rows in the output table that don't directly map to a row in the
-// input table.
-//
-// For example:
-//   - In an inner join, both sides are preserved, because each row of the output
-//     maps directly to a row from each side.
-//   - In a left join, the left side is preserved and the right is not, because
-//     there may be rows in the output that don't directly map to a row in the
-//     right input (due to nulls filling where there is no match on the right).
-//
-// This is important because we can always push down post-join filters to a preserved
-// side of the join, assuming the filter only references columns from that side. For the
-// non-preserved side it can be more tricky.
-//
-// Returns a tuple of booleans - (left_preserved, right_preserved).
-
-fn lr_is_preserved(plan: &LogicalPlan) -> Result<(bool, bool)> {
-    match plan {
-        LogicalPlan::Join(Join { join_type, .. }) => match join_type {
-            JoinType::Inner => Ok((true, true)),
-            JoinType::Left => Ok((true, false)),
-            JoinType::Right => Ok((false, true)),
-            JoinType::Full => Ok((false, false)),
-            // No columns from the right side of the join can be referenced in output
-            // predicates for semi/anti joins, so whether we specify t/f doesn't matter.
-            JoinType::LeftSemi | JoinType::LeftAnti => Ok((true, false)),
-            // No columns from the left side of the join can be referenced in output
-            // predicates for semi/anti joins, so whether we specify t/f doesn't matter.
-            JoinType::RightSemi | JoinType::RightAnti => Ok((false, true)),
-        },
-        LogicalPlan::CrossJoin(_) => Ok((true, true)),
-        _ => internal_err!("lr_is_preserved only valid for JOIN nodes"),
-=======
 /// For a given JOIN type, determine whether each input of the join is preserved
 /// for post-join (`WHERE` clause) filters.
 ///
@@ -225,7 +169,6 @@
         // No columns from the left side of the join can be referenced in output
         // predicates for semi/anti joins, so whether we specify t/f doesn't matter.
         JoinType::RightSemi | JoinType::RightAnti => (false, true),
->>>>>>> 8e8bb89a
     }
 }
 
@@ -468,67 +411,6 @@
     predicate
 }
 
-<<<<<<< HEAD
-fn can_push_and_keep_unpreserved_predicate(predicate: &Expr) -> bool {
-    return match predicate {
-        Expr::BinaryExpr(b) if b.op == Operator::Eq => {
-            return if let (Expr::Column(_), Expr::Literal(_)) = (&*b.left, &*b.right) {
-                true
-            } else if let (Expr::Literal(_), Expr::Column(_)) = (&*b.left, &*b.right) {
-                true
-            } else {
-                false
-            }
-        }
-        _ => false,
-    };
-}
-
-fn push_predicates(
-    predicate: &Expr,
-    join_plan: &LogicalPlan,
-    schema: &DFSchemaRef,
-    all_preserved: bool,
-    preserved: bool,
-    kept: &mut bool,
-    predicates_to_push: &mut Vec<Expr>,
-) -> Result<()> {
-    if can_pushdown_join_predicate(predicate, schema)? {
-        if preserved {
-            *kept = true;
-            predicates_to_push.push(predicate.clone());
-        } else if can_push_and_keep_unpreserved_predicate(predicate) {
-            predicates_to_push.push(predicate.clone());
-        }
-    } else {
-        if all_preserved
-            || (preserved && !matches!(predicate, Expr::IsNull(_)))
-            || can_push_and_keep_unpreserved_predicate(predicate)
-        {
-            let aliased_predicates =
-                get_aliased_predicates(join_plan, &vec![predicate.clone()])?;
-
-            for predicate in aliased_predicates {
-                if can_pushdown_join_predicate(&predicate, schema)? {
-                    predicates_to_push.push(predicate);
-                }
-            }
-        }
-    }
-    Ok(())
-}
-// push down join/cross-join
-fn push_down_all_join(
-    mut predicates: Vec<Expr>,
-    join_plan: &LogicalPlan,
-    left: &LogicalPlan,
-    right: &LogicalPlan,
-    on_filter: Vec<Expr>,
-) -> Result<LogicalPlan> {
-    let on_filter_empty = on_filter.is_empty();
-    let (left_preserved, right_preserved) = lr_is_preserved(join_plan)?;
-    let all_preserved = left_preserved && right_preserved;
-=======
 /// push down join/cross-join
 fn push_down_all_join(
     predicates: Vec<Expr>,
@@ -540,7 +422,6 @@
     // Get pushable predicates from current optimizer state
     let (left_preserved, right_preserved) = lr_is_preserved(join.join_type);
 
->>>>>>> 8e8bb89a
     // The predicates can be divided to three categories:
     // 1) can push through join to its children(left or right)
     // 2) can be converted to join conditions if the join type is Inner
@@ -551,51 +432,6 @@
     let mut right_push = vec![];
     let mut keep_predicates = vec![];
     let mut join_conditions = vec![];
-<<<<<<< HEAD
-
-    let inner_join = match join_plan {
-        LogicalPlan::Join(Join { join_type, .. }) => *join_type == JoinType::Inner,
-        _ => false,
-    };
-
-    if inner_join && !on_filter_empty {
-        predicates.extend(on_filter.clone());
-    }
-
-    for predicate in predicates {
-        let mut kept = false;
-
-        push_predicates(
-            &predicate,
-            join_plan,
-            left.schema(),
-            all_preserved,
-            left_preserved,
-            &mut kept,
-            &mut left_push,
-        )?;
-        push_predicates(
-            &predicate,
-            join_plan,
-            right.schema(),
-            all_preserved,
-            right_preserved,
-            &mut kept,
-            &mut right_push,
-        )?;
-
-        if !kept {
-            if inner_join && can_evaluate_as_join_condition(&predicate)? {
-                join_conditions.push(predicate);
-            } else {
-                keep_predicates.push(predicate);
-            }
-        }
-    }
-
-    if !on_filter_empty && !inner_join {
-        let (on_left_preserved, on_right_preserved) = on_lr_is_preserved(join_plan)?;
-=======
     let mut checker = ColumnChecker::new(left_schema, right_schema);
     for predicate in predicates {
         if left_preserved && checker.is_left_only(&predicate) {
@@ -624,7 +460,6 @@
     let (on_left_preserved, on_right_preserved) = on_lr_is_preserved(join.join_type);
 
     if !on_filter.is_empty() {
->>>>>>> 8e8bb89a
         for on in on_filter {
             if on_left_preserved && checker.is_left_only(&on) {
                 left_push.push(on)
@@ -638,61 +473,6 @@
 
     // Extract from OR clause, generate new predicates for both side of join if possible.
     // We only track the unpushable predicates above.
-<<<<<<< HEAD
-    let or_to_left = extract_or_clauses_for_join(
-        &keep_predicates.iter().collect::<Vec<_>>(),
-        left.schema(),
-        left_preserved,
-    );
-    let or_to_right = extract_or_clauses_for_join(
-        &keep_predicates.iter().collect::<Vec<_>>(),
-        right.schema(),
-        right_preserved,
-    );
-    let on_or_to_left = extract_or_clauses_for_join(
-        &join_conditions.iter().collect::<Vec<_>>(),
-        left.schema(),
-        left_preserved,
-    );
-    let on_or_to_right = extract_or_clauses_for_join(
-        &join_conditions.iter().collect::<Vec<_>>(),
-        right.schema(),
-        right_preserved,
-    );
-
-    left_push.extend(or_to_left);
-    left_push.extend(on_or_to_left);
-    right_push.extend(or_to_right);
-    right_push.extend(on_or_to_right);
-    let left = match conjunction(left_push) {
-        Some(predicate) => {
-            LogicalPlan::Filter(Filter::try_new(predicate, Arc::new(left.clone()))?)
-        }
-        None => left.clone(),
-    };
-    let right = match conjunction(right_push) {
-        Some(predicate) => {
-            LogicalPlan::Filter(Filter::try_new(predicate, Arc::new(right.clone()))?)
-        }
-        None => right.clone(),
-    };
-    // Create a new Join with the new `left` and `right`
-    //
-    // expressions() output for Join is a vector consisting of
-    //   1. join keys - columns mentioned in ON clause
-    //   2. optional predicate - in case join filter is not empty,
-    //      it always will be the last element, otherwise result
-    //      vector will contain only join keys (without additional
-    //      element representing filter).
-    let expr = join_plan.expressions();
-    let mut new_exprs = if !on_filter_empty {
-        expr[..expr.len() - 1].to_vec()
-    } else {
-        expr
-    };
-    if !join_conditions.is_empty() {
-        new_exprs.push(join_conditions.into_iter().reduce(Expr::and).unwrap());
-=======
     if left_preserved {
         left_push.extend(extract_or_clauses_for_join(&keep_predicates, left_schema));
         left_push.extend(extract_or_clauses_for_join(&join_conditions, left_schema));
@@ -700,7 +480,6 @@
     if right_preserved {
         right_push.extend(extract_or_clauses_for_join(&keep_predicates, right_schema));
         right_push.extend(extract_or_clauses_for_join(&join_conditions, right_schema));
->>>>>>> 8e8bb89a
     }
 
     // For predicates from join filter, we should check with if a join side is preserved
@@ -740,105 +519,6 @@
     Ok(Transformed::yes(plan))
 }
 
-fn get_equivalent_columns_to_replace(
-    predicate_columns: Vec<Column>,
-    join: &Join,
-) -> Result<Vec<(bool, Column, Column)>> {
-    let (left_preserved, right_preserved) =
-        lr_is_preserved(&LogicalPlan::Join(join.clone()))?;
-
-    // Only allow both side key is column.
-    let join_col_keys = join
-        .on
-        .iter()
-        .flat_map(|(l, r)| match (l.try_into_col(), r.try_into_col()) {
-            (Ok(l_col), Ok(r_col)) => Some((l_col, r_col)),
-            _ => None,
-        })
-        .collect::<Vec<_>>();
-
-    let mut columns_to_replace = vec![];
-    for (l, r) in join_col_keys.clone().into_iter() {
-        for col in predicate_columns.clone() {
-            if col == l {
-                columns_to_replace.push((right_preserved, col, r.clone()));
-            } else if col == r {
-                columns_to_replace.push((left_preserved, col, l.clone()));
-            }
-        }
-    }
-
-    return Ok(columns_to_replace);
-}
-
-fn unpreserved_null_was_previously_added(predicate: Expr, col: &Expr) -> bool {
-    match predicate {
-        Expr::BinaryExpr(BinaryExpr {
-            left: _left,
-            op: Operator::Or,
-            right,
-        }) => {
-            return match *right {
-                Expr::IsNull(expr) => *expr == col.clone(),
-                _ => false,
-            }
-        }
-        _ => false,
-    }
-}
-
-fn get_aliased_predicates(
-    plan: &LogicalPlan,
-    predicates: &Vec<Expr>,
-) -> Result<Vec<Expr>> {
-    let join = match plan {
-        LogicalPlan::Join(j) => j,
-        _ => {
-            return {
-                let mut aliased_predicates = vec![];
-                for input in plan.inputs() {
-                    aliased_predicates.extend(get_aliased_predicates(input, predicates)?);
-                }
-                Ok(aliased_predicates)
-            }
-        }
-    };
-
-    let left_aliased_predicates = get_aliased_predicates(&join.left, predicates)?;
-    let right_aliased_predicates = get_aliased_predicates(&join.right, predicates)?;
-
-    let mut all_predicates = vec![];
-    all_predicates.extend(predicates.clone());
-    all_predicates.extend(left_aliased_predicates.clone());
-    all_predicates.extend(right_aliased_predicates.clone());
-
-    let mut new_predicates = vec![];
-    for predicate in all_predicates {
-        for (preserved, col_to_replace, new_col) in get_equivalent_columns_to_replace(
-            predicate.to_columns()?.into_iter().collect(),
-            join,
-        )? {
-            let mut replace_columns = HashMap::new();
-            replace_columns.insert(&col_to_replace, &new_col);
-            let col_expr = Expr::Column(new_col.clone());
-            let mut aliased_predicate = replace_col(predicate.clone(), &replace_columns)?;
-            if !preserved
-                && !unpreserved_null_was_previously_added(
-                    aliased_predicate.clone(),
-                    &col_expr,
-                )
-            {
-                aliased_predicate = aliased_predicate.or(col_expr.is_null());
-            }
-            new_predicates.push(aliased_predicate);
-        }
-    }
-
-    new_predicates.extend(left_aliased_predicates);
-    new_predicates.extend(right_aliased_predicates);
-    Ok(new_predicates.into_iter().unique().collect())
-}
-
 fn push_down_join(
     join: Join,
     parent_predicate: Option<&Expr>,
@@ -851,18 +531,6 @@
     let on_filters = join
         .filter
         .as_ref()
-<<<<<<< HEAD
-        .map(|e| utils::split_conjunction_owned(e.clone()))
-        .unwrap_or_else(Vec::new);
-
-    Ok(Some(push_down_all_join(
-        predicates,
-        plan,
-        &join.left,
-        &join.right,
-        on_filters,
-    )?))
-=======
         .map_or_else(Vec::new, |filter| split_conjunction_owned(filter.clone()));
 
     // Are there any new join predicates that can be inferred from the filter expressions?
@@ -958,7 +626,6 @@
             Some(Ok(join_side_predicate))
         })
         .collect::<Result<Vec<_>>>()
->>>>>>> 8e8bb89a
 }
 
 impl OptimizerRule for PushDownFilter {
@@ -978,20 +645,9 @@
         &self,
         plan: LogicalPlan,
         _config: &dyn OptimizerConfig,
-<<<<<<< HEAD
-    ) -> Result<Option<LogicalPlan>> {
-        let filter = match plan {
-            LogicalPlan::Filter(filter) => filter,
-            // we also need to pushdown filter in Join.
-            LogicalPlan::Join(join) => {
-                return push_down_join(plan, join, None);
-            }
-            _ => return Ok(None),
-=======
     ) -> Result<Transformed<LogicalPlan>> {
         if let LogicalPlan::Join(join) = plan {
             return push_down_join(join, None);
->>>>>>> 8e8bb89a
         };
 
         let plan_schema = Arc::clone(plan.schema());
@@ -1035,22 +691,11 @@
                         .map(LogicalPlan::Filter)?;
                 insert_below(LogicalPlan::Distinct(distinct), new_filter)
             }
-<<<<<<< HEAD
-            LogicalPlan::Repartition(_) | LogicalPlan::Sort(_) => {
-                // commutable
-=======
             LogicalPlan::Sort(sort) => {
->>>>>>> 8e8bb89a
                 let new_filter =
                     Filter::try_new(filter.predicate, Arc::clone(&sort.input))
                         .map(LogicalPlan::Filter)?;
                 insert_below(LogicalPlan::Sort(sort), new_filter)
-            }
-            LogicalPlan::Distinct(d) if d.on_expr.is_none() => {
-                // note that we check if on_expr is None as DISTINCT ON with on_expr is not commutable
-                let new_filter =
-                    plan.with_new_inputs(&[child_plan.inputs()[0].clone()])?;
-                child_plan.with_new_inputs(&[new_filter])?
             }
             LogicalPlan::SubqueryAlias(subquery_alias) => {
                 let mut replace_map = HashMap::new();
@@ -1219,18 +864,12 @@
                         }
                     })
             }
-<<<<<<< HEAD
-            LogicalPlan::CrossJoin(CrossJoin { left, right, .. }) => {
-                let predicates = utils::split_conjunction_owned(filter.predicate.clone());
-                push_down_all_join(predicates, &filter.input, left, right, vec![])?
-=======
             LogicalPlan::Join(join) => push_down_join(join, Some(&filter.predicate)),
             LogicalPlan::CrossJoin(cross_join) => {
                 let predicates = split_conjunction_owned(filter.predicate);
                 let join = convert_cross_join_to_inner_join(cross_join)?;
                 let plan = push_down_all_join(predicates, vec![], join, vec![])?;
                 convert_to_cross_join_if_beneficial(plan.data)
->>>>>>> 8e8bb89a
             }
             LogicalPlan::TableScan(scan) => {
                 let filter_predicates = split_conjunction(&filter.predicate);
@@ -1342,12 +981,6 @@
                 };
                 Ok(Transformed::yes(new_plan))
             }
-<<<<<<< HEAD
-            _ => return Ok(None),
-        };
-
-        Ok(Some(new_plan))
-=======
             child => {
                 filter.input = Arc::new(child);
                 Ok(Transformed::no(LogicalPlan::Filter(filter)))
@@ -1429,7 +1062,6 @@
             ))
         }
         None => Ok((Transformed::no(LogicalPlan::Projection(projection)), None)),
->>>>>>> 8e8bb89a
     }
 }
 
@@ -1529,15 +1161,9 @@
 ) -> Result<Expr> {
     e.transform_up(|expr| {
         Ok(if let Expr::Column(c) = &expr {
-<<<<<<< HEAD
-            match replace_map.get(&c.flat_name().to_lowercase()) {
-                Some(new_c) => Transformed::Yes(new_c.clone()),
-                None => Transformed::No(expr),
-=======
             match replace_map.get(&c.flat_name()) {
                 Some(new_c) => Transformed::yes(new_c.clone()),
                 None => Transformed::no(expr),
->>>>>>> 8e8bb89a
             }
         } else {
             Transformed::no(expr)
