--- conflicted
+++ resolved
@@ -230,15 +230,9 @@
 
 fn check_aggregation_in_scalar_subquery(inner_plan: &LogicalPlan, agg: &Aggregate) -> Result<()> {
     if agg.aggr_expr.is_empty() {
-<<<<<<< HEAD
-        return Err(DataFusionError::Plan(
-            "Correlated scalar subquery must be aggregated to return at most one row".to_string(),
-        ));
-=======
         return plan_err!(
             "Correlated scalar subquery must be aggregated to return at most one row"
         );
->>>>>>> c72b98e4
     }
     if !agg.group_expr.is_empty() {
         let correlated_exprs = get_correlated_expressions(inner_plan)?;
