// Licensed to the Apache Software Foundation (ASF) under one
// or more contributor license agreements.  See the NOTICE file
// distributed with this work for additional information
// regarding copyright ownership.  The ASF licenses this file
// to you under the Apache License, Version 2.0 (the
// "License"); you may not use this file except in compliance
// with the License.  You may obtain a copy of the License at
//
//   http://www.apache.org/licenses/LICENSE-2.0
//
// Unless required by applicable law or agreed to in writing,
// software distributed under the License is distributed on an
// "AS IS" BASIS, WITHOUT WARRANTIES OR CONDITIONS OF ANY
// KIND, either express or implied.  See the License for the
// specific language governing permissions and limitations
// under the License.

use std::collections::HashSet;
use std::sync::Arc;

use crate::planner::{ContextProvider, PlannerContext, SqlToRel};
use crate::utils::{
    check_columns_satisfy_exprs, extract_aliases, rebase_expr, resolve_aliases_to_exprs,
    resolve_columns, resolve_positions_to_exprs,
};

use datafusion_common::Column;
use datafusion_common::{
    get_target_functional_dependencies, not_impl_err, plan_err, DFSchemaRef,
    DataFusionError, Result,
};
use datafusion_expr::expr::Alias;
use datafusion_expr::expr_rewriter::{
    normalize_col, normalize_col_with_schemas_and_ambiguity_check,
};
use datafusion_expr::logical_plan::builder::project;
use datafusion_expr::utils::{
    expand_qualified_wildcard, expand_wildcard, expr_as_column_expr, expr_to_columns,
    find_aggregate_exprs, find_window_exprs,
};
<<<<<<< HEAD
use datafusion_expr::Expr::Alias;
use datafusion_expr::{Expr, Filter, GroupingSet, LogicalPlan, LogicalPlanBuilder, Partitioning};

use sqlparser::ast::{Distinct, Expr as SQLExpr, WildcardAdditionalOptions, WindowType};
=======
use datafusion_expr::{
    Expr, Filter, GroupingSet, LogicalPlan, LogicalPlanBuilder, Partitioning,
};
use sqlparser::ast::{
    Distinct, Expr as SQLExpr, ReplaceSelectItem, WildcardAdditionalOptions, WindowType,
};
>>>>>>> c72b98e4
use sqlparser::ast::{NamedWindowDefinition, Select, SelectItem, TableWithJoins};

impl<'a, S: ContextProvider> SqlToRel<'a, S> {
    /// Generate a logic plan from an SQL select
    pub(super) fn select_to_plan(
        &self,
        mut select: Select,
        planner_context: &mut PlannerContext,
    ) -> Result<LogicalPlan> {
        // check for unsupported syntax first
        if !select.cluster_by.is_empty() {
            return not_impl_err!("CLUSTER BY");
        }
        if !select.lateral_views.is_empty() {
            return not_impl_err!("LATERAL VIEWS");
        }
        if select.qualify.is_some() {
            return not_impl_err!("QUALIFY");
        }
        if select.top.is_some() {
            return not_impl_err!("TOP");
        }
        if !select.sort_by.is_empty() {
            return not_impl_err!("SORT BY");
        }

        // process `from` clause
        let plan = self.plan_from_tables(select.from, planner_context)?;
        let empty_from = matches!(plan, LogicalPlan::EmptyRelation(_));

        // process `where` clause
        let plan = self.plan_selection(select.selection, plan, planner_context)?;

        // handle named windows before processing the projection expression
        check_conflicting_windows(&select.named_window)?;
        match_window_definitions(&mut select.projection, &select.named_window)?;

        // process the SELECT expressions, with wildcards expanded.
        let select_exprs =
            self.prepare_select_exprs(&plan, select.projection, empty_from, planner_context)?;

        // having and group by clause may reference aliases defined in select projection
        let projected_plan = self.project(plan.clone(), select_exprs.clone())?;
        let mut combined_schema = (**projected_plan.schema()).clone();
        combined_schema.merge(plan.schema());

        // this alias map is resolved and looked up in both having exprs and group by exprs
        let alias_map = extract_aliases(&select_exprs);

        // Optionally the HAVING expression.
        let having_expr_opt = select
            .having
            .map::<Result<Expr>, _>(|having_expr| {
                let having_expr =
                    self.sql_expr_to_logical_expr(having_expr, &combined_schema, planner_context)?;
                // This step "dereferences" any aliases in the HAVING clause.
                //
                // This is how we support queries with HAVING expressions that
                // refer to aliased columns.
                //
                // For example:
                //
                //   SELECT c1, MAX(c2) AS m FROM t GROUP BY c1 HAVING m > 10;
                //
                // are rewritten as, respectively:
                //
                //   SELECT c1, MAX(c2) AS m FROM t GROUP BY c1 HAVING MAX(c2) > 10;
                //
                let having_expr = resolve_aliases_to_exprs(&having_expr, &alias_map)?;
                normalize_col(having_expr, &projected_plan)
            })
            .transpose()?;

        // The outer expressions we will search through for
        // aggregates. Aggregates may be sourced from the SELECT...
        let mut aggr_expr_haystack = select_exprs.clone();
        // ... or from the HAVING.
        if let Some(having_expr) = &having_expr_opt {
            aggr_expr_haystack.push(having_expr.clone());
        }

        // All of the aggregate expressions (deduplicated).
        let aggr_exprs = find_aggregate_exprs(&aggr_expr_haystack);

        // All of the group by expressions
        let group_by_exprs = select
            .group_by
            .into_iter()
            .map(|e| {
                let group_by_expr =
                    self.sql_expr_to_logical_expr(e, &combined_schema, planner_context)?;
                // aliases from the projection can conflict with same-named expressions in the input
                let mut alias_map = alias_map.clone();
                for f in plan.schema().fields() {
                    alias_map.remove(f.name());
                }
                let group_by_expr = resolve_aliases_to_exprs(&group_by_expr, &alias_map)?;
                let group_by_expr = resolve_positions_to_exprs(&group_by_expr, &select_exprs)
                    .unwrap_or(group_by_expr);
                let group_by_expr = normalize_col(group_by_expr, &projected_plan)?;
                self.validate_schema_satisfies_exprs(plan.schema(), &[group_by_expr.clone()])?;
                Ok(group_by_expr)
            })
            .collect::<Result<Vec<Expr>>>()?;

        // process group by, aggregation or having
        let (plan, mut select_exprs_post_aggr, having_expr_post_aggr) = if !group_by_exprs
            .is_empty()
            || !aggr_exprs.is_empty()
        {
            self.aggregate(
                plan,
                &select_exprs,
                having_expr_opt.as_ref(),
                group_by_exprs,
                aggr_exprs,
            )?
        } else {
            match having_expr_opt {
                Some(having_expr) => return plan_err!("HAVING clause references: {having_expr} must appear in the GROUP BY clause or be used in an aggregate function"),
                None => (plan, select_exprs, having_expr_opt)
            }
        };

        let plan = if let Some(having_expr_post_aggr) = having_expr_post_aggr {
            LogicalPlanBuilder::from(plan)
                .filter(having_expr_post_aggr)?
                .build()?
        } else {
            plan
        };

        // process window function
        let window_func_exprs = find_window_exprs(&select_exprs_post_aggr);

        let plan = if window_func_exprs.is_empty() {
            plan
        } else {
            let plan = LogicalPlanBuilder::window_plan(plan, window_func_exprs.clone())?;

            // re-write the projection
            select_exprs_post_aggr = select_exprs_post_aggr
                .iter()
                .map(|expr| rebase_expr(expr, &window_func_exprs, &plan))
                .collect::<Result<Vec<Expr>>>()?;

            plan
        };

        // final projection
        let plan = project(plan, select_exprs_post_aggr)?;

        // process distinct clause
<<<<<<< HEAD
        let plan = if let Some(distinct) = select.distinct {
            let on_expr = match distinct {
                Distinct::Distinct => None,
                Distinct::On(o) => Some(
                    o.iter()
                        .map(|e| {
                            self.sql_expr_to_logical_expr(
                                e.clone(),
                                &plan.schema(),
                                planner_context,
                            )
                        })
                        .collect::<Result<Vec<_>>>()?,
                ),
            };
            LogicalPlanBuilder::from(plan).distinct(on_expr)?.build()?
=======
        let distinct = select
            .distinct
            .map(|distinct| match distinct {
                Distinct::Distinct => Ok(true),
                Distinct::On(_) => not_impl_err!("DISTINCT ON Exprs not supported"),
            })
            .transpose()?
            .unwrap_or(false);

        let plan = if distinct {
            LogicalPlanBuilder::from(plan).distinct()?.build()
>>>>>>> c72b98e4
        } else {
            plan
        };

        // DISTRIBUTE BY
        let plan = if !select.distribute_by.is_empty() {
            let x = select
                .distribute_by
                .iter()
                .map(|e| {
                    self.sql_expr_to_logical_expr(e.clone(), &combined_schema, planner_context)
                })
                .collect::<Result<Vec<_>>>()?;
            LogicalPlanBuilder::from(plan)
                .repartition(Partitioning::DistributeBy(x))?
                .build()?
        } else {
            plan
        };

        Ok(plan)
    }

    fn plan_selection(
        &self,
        selection: Option<SQLExpr>,
        plan: LogicalPlan,
        planner_context: &mut PlannerContext,
    ) -> Result<LogicalPlan> {
        match selection {
            Some(predicate_expr) => {
                let fallback_schemas = plan.fallback_normalize_schemas();
                let outer_query_schema = planner_context.outer_query_schema().cloned();
                let outer_query_schema_vec = outer_query_schema
                    .as_ref()
                    .map(|schema| vec![schema])
                    .unwrap_or_else(Vec::new);

                let filter_expr =
                    self.sql_to_expr(predicate_expr, plan.schema(), planner_context)?;
                let mut using_columns = HashSet::new();
                expr_to_columns(&filter_expr, &mut using_columns)?;
                let filter_expr = normalize_col_with_schemas_and_ambiguity_check(
                    filter_expr,
                    &[&[plan.schema()], &fallback_schemas, &outer_query_schema_vec],
                    &[using_columns],
                )?;

                Ok(LogicalPlan::Filter(Filter::try_new(
                    filter_expr,
                    Arc::new(plan),
                )?))
            }
            None => Ok(plan),
        }
    }

    pub(crate) fn plan_from_tables(
        &self,
        mut from: Vec<TableWithJoins>,
        planner_context: &mut PlannerContext,
    ) -> Result<LogicalPlan> {
        match from.len() {
            0 => Ok(LogicalPlanBuilder::empty(true).build()?),
            1 => {
                let from = from.remove(0);
                self.plan_table_with_joins(from, planner_context)
            }
            _ => {
                let mut plans = from
                    .into_iter()
                    .map(|t| self.plan_table_with_joins(t, planner_context));

                let mut left = LogicalPlanBuilder::from(plans.next().unwrap()?);

                for right in plans {
                    left = left.cross_join(right?)?;
                }
                Ok(left.build()?)
            }
        }
    }

    /// Returns the `Expr`'s corresponding to a SQL query's SELECT expressions.
    ///
    /// Wildcards are expanded into the concrete list of columns.
    fn prepare_select_exprs(
        &self,
        plan: &LogicalPlan,
        projection: Vec<SelectItem>,
        empty_from: bool,
        planner_context: &mut PlannerContext,
    ) -> Result<Vec<Expr>> {
        projection
            .into_iter()
            .map(|expr| self.sql_select_to_rex(expr, plan, empty_from, planner_context))
            .flat_map(|result| match result {
                Ok(vec) => vec.into_iter().map(Ok).collect(),
                Err(err) => vec![Err(err)],
            })
            .collect::<Result<Vec<Expr>>>()
    }

    /// Generate a relational expression from a select SQL expression
    fn sql_select_to_rex(
        &self,
        sql: SelectItem,
        plan: &LogicalPlan,
        empty_from: bool,
        planner_context: &mut PlannerContext,
    ) -> Result<Vec<Expr>> {
        match sql {
            SelectItem::UnnamedExpr(expr) => {
                let expr = self.sql_to_expr(expr, plan.schema(), planner_context)?;
                let col = normalize_col_with_schemas_and_ambiguity_check(
                    expr,
                    &[&[plan.schema()]],
                    &plan.using_columns()?,
                )?;
                Ok(vec![col])
            }
            SelectItem::ExprWithAlias { expr, alias } => {
                let select_expr = self.sql_to_expr(expr, plan.schema(), planner_context)?;
                let col = normalize_col_with_schemas_and_ambiguity_check(
                    select_expr,
                    &[&[plan.schema()]],
                    &plan.using_columns()?,
                )?;
                let expr = Expr::Alias(Alias::new(col, self.normalizer.normalize(alias)));
                Ok(vec![expr])
            }
            SelectItem::Wildcard(options) => {
                Self::check_wildcard_options(&options)?;

                if empty_from {
                    return plan_err!("SELECT * with no tables specified is not valid");
                }
                // do not expand from outer schema
                let expanded_exprs =
                    expand_wildcard(plan.schema().as_ref(), plan, Some(&options))?;
                // If there is a REPLACE statement, replace that column with the given
                // replace expression. Column name remains the same.
                if let Some(replace) = options.opt_replace {
                    self.replace_columns(
                        plan,
                        empty_from,
                        planner_context,
                        expanded_exprs,
                        replace,
                    )
                } else {
                    Ok(expanded_exprs)
                }
            }
            SelectItem::QualifiedWildcard(ref object_name, options) => {
                Self::check_wildcard_options(&options)?;
                let qualifier = format!("{object_name}");
                // do not expand from outer schema
<<<<<<< HEAD
                expand_qualified_wildcard(&qualifier, plan.schema().as_ref(), Some(options))
=======
                let expanded_exprs = expand_qualified_wildcard(
                    &qualifier,
                    plan.schema().as_ref(),
                    Some(&options),
                )?;
                // If there is a REPLACE statement, replace that column with the given
                // replace expression. Column name remains the same.
                if let Some(replace) = options.opt_replace {
                    self.replace_columns(
                        plan,
                        empty_from,
                        planner_context,
                        expanded_exprs,
                        replace,
                    )
                } else {
                    Ok(expanded_exprs)
                }
>>>>>>> c72b98e4
            }
        }
    }

    fn check_wildcard_options(options: &WildcardAdditionalOptions) -> Result<()> {
        let WildcardAdditionalOptions {
            // opt_exclude is handled
            opt_exclude: _opt_exclude,
            opt_except: _opt_except,
            opt_rename,
            opt_replace: _opt_replace,
        } = options;

        if opt_rename.is_some() {
            Err(DataFusionError::NotImplemented(
                "wildcard * with RENAME not supported ".to_string(),
            ))
        } else {
            Ok(())
        }
    }

    /// If there is a REPLACE statement in the projected expression in the form of
    /// "REPLACE (some_column_within_an_expr AS some_column)", this function replaces
    /// that column with the given replace expression. Column name remains the same.
    /// Multiple REPLACEs are also possible with comma separations.
    fn replace_columns(
        &self,
        plan: &LogicalPlan,
        empty_from: bool,
        planner_context: &mut PlannerContext,
        mut exprs: Vec<Expr>,
        replace: ReplaceSelectItem,
    ) -> Result<Vec<Expr>> {
        for expr in exprs.iter_mut() {
            if let Expr::Column(Column { name, .. }) = expr {
                if let Some(item) = replace
                    .items
                    .iter()
                    .find(|item| item.column_name.value == *name)
                {
                    let new_expr = self.sql_select_to_rex(
                        SelectItem::UnnamedExpr(item.expr.clone()),
                        plan,
                        empty_from,
                        planner_context,
                    )?[0]
                        .clone();
                    *expr = Expr::Alias(Alias {
                        expr: Box::new(new_expr),
                        name: name.clone(),
                    });
                }
            }
        }
        Ok(exprs)
    }

    /// Wrap a plan in a projection
    fn project(&self, input: LogicalPlan, expr: Vec<Expr>) -> Result<LogicalPlan> {
        self.validate_schema_satisfies_exprs(input.schema(), &expr)?;
        LogicalPlanBuilder::from(input).project(expr)?.build()
    }

    /// Create an aggregate plan.
    ///
    /// An aggregate plan consists of grouping expressions, aggregate expressions, and an
    /// optional HAVING expression (which is a filter on the output of the aggregate).
    ///
    /// # Arguments
    ///
    /// * `input`           - The input plan that will be aggregated. The grouping, aggregate, and
    ///                       "having" expressions must all be resolvable from this plan.
    /// * `select_exprs`    - The projection expressions from the SELECT clause.
    /// * `having_expr_opt` - Optional HAVING clause.
    /// * `group_by_exprs`  - Grouping expressions from the GROUP BY clause. These can be column
    ///                       references or more complex expressions.
    /// * `aggr_exprs`      - Aggregate expressions, such as `SUM(a)` or `COUNT(1)`.
    ///
    /// # Return
    ///
    /// The return value is a triplet of the following items:
    ///
    /// * `plan`                   - A [LogicalPlan::Aggregate] plan for the newly created aggregate.
    /// * `select_exprs_post_aggr` - The projection expressions rewritten to reference columns from
    ///                              the aggregate
    /// * `having_expr_post_aggr`  - The "having" expression rewritten to reference a column from
    ///                              the aggregate
    fn aggregate(
        &self,
        input: LogicalPlan,
        select_exprs: &[Expr],
        having_expr_opt: Option<&Expr>,
        group_by_exprs: Vec<Expr>,
        aggr_exprs: Vec<Expr>,
    ) -> Result<(LogicalPlan, Vec<Expr>, Option<Expr>)> {
        let group_by_exprs =
            get_updated_group_by_exprs(&group_by_exprs, select_exprs, input.schema())?;

        // create the aggregate plan
        let plan = LogicalPlanBuilder::from(input.clone())
            .aggregate(group_by_exprs.clone(), aggr_exprs.clone())?
            .build()?;

        // in this next section of code we are re-writing the projection to refer to columns
        // output by the aggregate plan. For example, if the projection contains the expression
        // `SUM(a)` then we replace that with a reference to a column `SUM(a)` produced by
        // the aggregate plan.

        // combine the original grouping and aggregate expressions into one list (note that
        // we do not add the "having" expression since that is not part of the projection)
        let mut aggr_projection_exprs = vec![];
        for expr in &group_by_exprs {
            match expr {
                Expr::GroupingSet(GroupingSet::Rollup(exprs)) => {
                    aggr_projection_exprs.extend_from_slice(exprs)
                }
                Expr::GroupingSet(GroupingSet::Cube(exprs)) => {
                    aggr_projection_exprs.extend_from_slice(exprs)
                }
                Expr::GroupingSet(GroupingSet::GroupingSets(lists_of_exprs)) => {
                    for exprs in lists_of_exprs {
                        aggr_projection_exprs.extend_from_slice(exprs)
                    }
                }
                _ => aggr_projection_exprs.push(expr.clone()),
            }
        }
        aggr_projection_exprs.extend_from_slice(&aggr_exprs);

        // now attempt to resolve columns and replace with fully-qualified columns
        let aggr_projection_exprs = aggr_projection_exprs
            .iter()
            .map(|expr| resolve_columns(expr, &input))
            .collect::<Result<Vec<Expr>>>()?;

        // next we replace any expressions that are not a column with a column referencing
        // an output column from the aggregate schema
        let column_exprs_post_aggr = aggr_projection_exprs
            .iter()
            .map(|expr| expr_as_column_expr(expr, &input))
            .collect::<Result<Vec<Expr>>>()?;

        // next we re-write the projection
        let select_exprs_post_aggr = select_exprs
            .iter()
            .map(|expr| rebase_expr(expr, &aggr_projection_exprs, &input))
            .collect::<Result<Vec<Expr>>>()?;

        // finally, we have some validation that the re-written projection can be resolved
        // from the aggregate output columns
        check_columns_satisfy_exprs(
            &column_exprs_post_aggr,
            &select_exprs_post_aggr,
            "Projection references non-aggregate values",
        )?;

        // Rewrite the HAVING expression to use the columns produced by the
        // aggregation.
        let having_expr_post_aggr = if let Some(having_expr) = having_expr_opt {
            let having_expr_post_aggr = rebase_expr(having_expr, &aggr_projection_exprs, &input)?;

            check_columns_satisfy_exprs(
                &column_exprs_post_aggr,
                &[having_expr_post_aggr.clone()],
                "HAVING clause references non-aggregate values",
            )?;

            Some(having_expr_post_aggr)
        } else {
            None
        };

        Ok((plan, select_exprs_post_aggr, having_expr_post_aggr))
    }
}

// If there are any multiple-defined windows, we raise an error.
fn check_conflicting_windows(window_defs: &[NamedWindowDefinition]) -> Result<()> {
    for (i, window_def_i) in window_defs.iter().enumerate() {
        for window_def_j in window_defs.iter().skip(i + 1) {
            if window_def_i.0 == window_def_j.0 {
                return plan_err!(
                    "The window {} is defined multiple times!",
                    window_def_i.0
                );
            }
        }
    }
    Ok(())
}

// If the projection is done over a named window, that window
// name must be defined. Otherwise, it gives an error.
fn match_window_definitions(
    projection: &mut [SelectItem],
    named_windows: &[NamedWindowDefinition],
) -> Result<()> {
    for proj in projection.iter_mut() {
        if let SelectItem::ExprWithAlias {
            expr: SQLExpr::Function(f),
            alias: _,
        }
        | SelectItem::UnnamedExpr(SQLExpr::Function(f)) = proj
        {
            for NamedWindowDefinition(window_ident, window_spec) in named_windows.iter() {
                if let Some(WindowType::NamedWindow(ident)) = &f.over {
                    if ident.eq(window_ident) {
                        f.over = Some(WindowType::WindowSpec(window_spec.clone()))
                    }
                }
            }
            // All named windows must be defined with a WindowSpec.
            if let Some(WindowType::NamedWindow(ident)) = &f.over {
                return plan_err!("The window {ident} is not defined!");
            }
        }
    }
    Ok(())
}

/// Update group by exprs, according to functional dependencies
/// The query below
///
/// SELECT sn, amount
/// FROM sales_global
/// GROUP BY sn
///
/// cannot be calculated, because it has a column(`amount`) which is not
/// part of group by expression.
/// However, if we know that, `sn` is determinant of `amount`. We can
/// safely, determine value of `amount` for each distinct `sn`. For these cases
/// we rewrite the query above as
///
/// SELECT sn, amount
/// FROM sales_global
/// GROUP BY sn, amount
///
/// Both queries, are functionally same. \[Because, (`sn`, `amount`) and (`sn`)
/// defines the identical groups. \]
/// This function updates group by expressions such that select expressions that are
/// not in group by expression, are added to the group by expressions if they are dependent
/// of the sub-set of group by expressions.
fn get_updated_group_by_exprs(
    group_by_exprs: &[Expr],
    select_exprs: &[Expr],
    schema: &DFSchemaRef,
) -> Result<Vec<Expr>> {
    let mut new_group_by_exprs = group_by_exprs.to_vec();
    let fields = schema.fields();
    let group_by_expr_names = group_by_exprs
        .iter()
        .map(|group_by_expr| group_by_expr.display_name())
        .collect::<Result<Vec<_>>>()?;
    // Get targets that can be used in a select, even if they do not occur in aggregation:
    if let Some(target_indices) =
        get_target_functional_dependencies(schema, &group_by_expr_names)
    {
        // Calculate dependent fields names with determinant GROUP BY expression:
        let associated_field_names = target_indices
            .iter()
            .map(|idx| fields[*idx].qualified_name())
            .collect::<Vec<_>>();
        // Expand GROUP BY expressions with select expressions: If a GROUP
        // BY expression is a determinant key, we can use its dependent
        // columns in select statements also.
        for expr in select_exprs {
            let expr_name = format!("{}", expr);
            if !new_group_by_exprs.contains(expr)
                && associated_field_names.contains(&expr_name)
            {
                new_group_by_exprs.push(expr.clone());
            }
        }
    }

    Ok(new_group_by_exprs)
}<|MERGE_RESOLUTION|>--- conflicted
+++ resolved
@@ -38,19 +38,12 @@
     expand_qualified_wildcard, expand_wildcard, expr_as_column_expr, expr_to_columns,
     find_aggregate_exprs, find_window_exprs,
 };
-<<<<<<< HEAD
-use datafusion_expr::Expr::Alias;
-use datafusion_expr::{Expr, Filter, GroupingSet, LogicalPlan, LogicalPlanBuilder, Partitioning};
-
-use sqlparser::ast::{Distinct, Expr as SQLExpr, WildcardAdditionalOptions, WindowType};
-=======
 use datafusion_expr::{
     Expr, Filter, GroupingSet, LogicalPlan, LogicalPlanBuilder, Partitioning,
 };
 use sqlparser::ast::{
     Distinct, Expr as SQLExpr, ReplaceSelectItem, WildcardAdditionalOptions, WindowType,
 };
->>>>>>> c72b98e4
 use sqlparser::ast::{NamedWindowDefinition, Select, SelectItem, TableWithJoins};
 
 impl<'a, S: ContextProvider> SqlToRel<'a, S> {
@@ -204,24 +197,6 @@
         let plan = project(plan, select_exprs_post_aggr)?;
 
         // process distinct clause
-<<<<<<< HEAD
-        let plan = if let Some(distinct) = select.distinct {
-            let on_expr = match distinct {
-                Distinct::Distinct => None,
-                Distinct::On(o) => Some(
-                    o.iter()
-                        .map(|e| {
-                            self.sql_expr_to_logical_expr(
-                                e.clone(),
-                                &plan.schema(),
-                                planner_context,
-                            )
-                        })
-                        .collect::<Result<Vec<_>>>()?,
-                ),
-            };
-            LogicalPlanBuilder::from(plan).distinct(on_expr)?.build()?
-=======
         let distinct = select
             .distinct
             .map(|distinct| match distinct {
@@ -233,7 +208,6 @@
 
         let plan = if distinct {
             LogicalPlanBuilder::from(plan).distinct()?.build()
->>>>>>> c72b98e4
         } else {
             plan
         };
@@ -392,9 +366,6 @@
                 Self::check_wildcard_options(&options)?;
                 let qualifier = format!("{object_name}");
                 // do not expand from outer schema
-<<<<<<< HEAD
-                expand_qualified_wildcard(&qualifier, plan.schema().as_ref(), Some(options))
-=======
                 let expanded_exprs = expand_qualified_wildcard(
                     &qualifier,
                     plan.schema().as_ref(),
@@ -413,7 +384,6 @@
                 } else {
                     Ok(expanded_exprs)
                 }
->>>>>>> c72b98e4
             }
         }
     }
