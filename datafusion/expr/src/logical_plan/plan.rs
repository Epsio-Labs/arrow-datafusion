--- conflicted
+++ resolved
@@ -33,18 +33,9 @@
 use crate::logical_plan::extension::UserDefinedLogicalNode;
 use crate::logical_plan::{DmlStatement, Statement};
 use crate::utils::{
-<<<<<<< HEAD
-    enumerate_grouping_sets, exprlist_to_fields, find_out_reference_exprs,
-    grouping_set_expr_count, grouping_set_to_exprlist, inspect_expr_pre,
-};
-use crate::{
-    build_join_schema, Cast, Expr, ExprSchemable, TableProviderFilterPushDown,
-    TableSource,
-=======
     enumerate_grouping_sets, exprlist_len, exprlist_to_fields, find_base_plan,
     find_out_reference_exprs, grouping_set_expr_count, grouping_set_to_exprlist,
     split_conjunction,
->>>>>>> 8e8bb89a
 };
 use crate::{
     build_join_schema, expr_vec_fmt, BinaryExpr, CreateMemoryTable, CreateView, Expr,
@@ -66,20 +57,8 @@
 pub use datafusion_common::display::{PlanType, StringifiedPlan, ToStringifiedPlan};
 pub use datafusion_common::{JoinConstraint, JoinType};
 
-<<<<<<< HEAD
-use arrow::compute::can_cast_types;
-use std::collections::{HashMap, HashSet};
-use std::fmt::{self, Debug, Display, Formatter};
-use std::hash::{Hash, Hasher};
-use std::sync::Arc;
-
-/// A LogicalPlan represents the different types of relational
-/// operators (such as Projection, Filter, etc) and can be created by
-/// the SQL query planner and the DataFrame API.
-=======
 /// A `LogicalPlan` is a node in a tree of relational operators (such as
 /// Projection or Filter).
->>>>>>> 8e8bb89a
 ///
 /// Represents transforming an input relation (table) to an output relation
 /// (table) with a potentially different schema. Plans form a dataflow tree
@@ -323,12 +302,8 @@
             }) => projected_schema,
             LogicalPlan::Projection(Projection { schema, .. }) => schema,
             LogicalPlan::Filter(Filter { input, .. }) => input.schema(),
-<<<<<<< HEAD
-            LogicalPlan::Distinct(Distinct { input, .. }) => input.schema(),
-=======
             LogicalPlan::Distinct(Distinct::All(input)) => input.schema(),
             LogicalPlan::Distinct(Distinct::On(DistinctOn { schema, .. })) => schema,
->>>>>>> 8e8bb89a
             LogicalPlan::Window(Window { schema, .. }) => schema,
             LogicalPlan::Aggregate(Aggregate { schema, .. }) => schema,
             LogicalPlan::Sort(Sort { input, .. }) => input.schema(),
@@ -459,34 +434,11 @@
             } else {
                 Ok(TreeNodeRecursion::Continue)
             }
-<<<<<<< HEAD
-            LogicalPlan::Distinct(Distinct { on_expr, .. }) if on_expr.is_some() => {
-                Ok(on_expr.as_ref().unwrap().iter().try_for_each(f)?)
-            }
-            // plans without expressions
-            LogicalPlan::EmptyRelation(_)
-            | LogicalPlan::Subquery(_)
-            | LogicalPlan::SubqueryAlias(_)
-            | LogicalPlan::Limit(_)
-            | LogicalPlan::Statement(_)
-            | LogicalPlan::CrossJoin(_)
-            | LogicalPlan::Analyze(_)
-            | LogicalPlan::Explain(_)
-            | LogicalPlan::Union(_)
-            | LogicalPlan::Dml(_)
-            | LogicalPlan::Ddl(_)
-            | LogicalPlan::Copy(_)
-            | LogicalPlan::Distinct(_)
-            | LogicalPlan::DescribeTable(_)
-            | LogicalPlan::Prepare(_) => Ok(()),
-        }
-=======
         })
         // The closure always returns OK, so this will always too
         .expect("no way to return error during recursion");
 
         err
->>>>>>> 8e8bb89a
     }
 
     /// Returns all inputs / children of this `LogicalPlan` node.
@@ -509,13 +461,9 @@
             LogicalPlan::Union(Union { inputs, .. }) => {
                 inputs.iter().map(|arc| arc.as_ref()).collect()
             }
-<<<<<<< HEAD
-            LogicalPlan::Distinct(Distinct { input, on_expr: _ }) => vec![input],
-=======
             LogicalPlan::Distinct(
                 Distinct::All(input) | Distinct::On(DistinctOn { input, .. }),
             ) => vec![input],
->>>>>>> 8e8bb89a
             LogicalPlan::Explain(explain) => vec![&explain.plan],
             LogicalPlan::Analyze(analyze) => vec![&analyze.input],
             LogicalPlan::Dml(write) => vec![&write.input],
@@ -941,16 +889,6 @@
                 Window::try_new(expr, Arc::new(input)).map(LogicalPlan::Window)
             }
             LogicalPlan::Aggregate(Aggregate { group_expr, .. }) => {
-<<<<<<< HEAD
-                // group exprs are the first expressions
-                let agg_expr = expr.split_off(group_expr.len());
-
-                Ok(LogicalPlan::Aggregate(Aggregate::try_new(
-                    Arc::new(inputs[0].clone()),
-                    expr,
-                    agg_expr,
-                )?))
-=======
                 let input = self.only_input(inputs)?;
                 // group exprs are the first expressions
                 let agg_expr = expr.split_off(group_expr.len());
@@ -969,7 +907,6 @@
                     input: Arc::new(input),
                     fetch: *fetch,
                 }))
->>>>>>> 8e8bb89a
             }
             LogicalPlan::Join(Join {
                 join_type,
@@ -1087,16 +1024,6 @@
             LogicalPlan::Extension(e) => Ok(LogicalPlan::Extension(Extension {
                 node: e.node.with_exprs_and_inputs(expr, inputs)?,
             })),
-<<<<<<< HEAD
-            LogicalPlan::Union(Union { schema, .. }) => Ok(LogicalPlan::Union(Union {
-                inputs: inputs.iter().cloned().map(Arc::new).collect(),
-                schema: schema.clone(),
-            })),
-            LogicalPlan::Distinct(Distinct { on_expr, .. }) => {
-                Ok(LogicalPlan::Distinct(Distinct {
-                    on_expr: on_expr.clone(),
-                    input: Arc::new(inputs[0].clone()),
-=======
             LogicalPlan::Union(Union { schema, .. }) => {
                 self.assert_no_expressions(expr)?;
                 let input_schema = inputs[0].schema();
@@ -1147,7 +1074,6 @@
                     static_term: Arc::new(static_term),
                     recursive_term: Arc::new(recursive_term),
                     is_distinct: *is_distinct,
->>>>>>> 8e8bb89a
                 }))
             }
             LogicalPlan::Analyze(a) => {
@@ -1428,13 +1354,9 @@
             LogicalPlan::Subquery(_) => None,
             LogicalPlan::SubqueryAlias(SubqueryAlias { input, .. }) => input.max_rows(),
             LogicalPlan::Limit(Limit { fetch, .. }) => *fetch,
-<<<<<<< HEAD
-            LogicalPlan::Distinct(Distinct { input, .. }) => input.max_rows(),
-=======
             LogicalPlan::Distinct(
                 Distinct::All(input) | Distinct::On(DistinctOn { input, .. }),
             ) => input.max_rows(),
->>>>>>> 8e8bb89a
             LogicalPlan::Values(v) => Some(v.values.len()),
             LogicalPlan::Unnest(_) => None,
             LogicalPlan::Ddl(_)
@@ -2017,11 +1939,6 @@
                     LogicalPlan::Statement(statement) => {
                         write!(f, "{}", statement.display())
                     }
-<<<<<<< HEAD
-                    LogicalPlan::Distinct(Distinct { on_expr, .. }) => {
-                        write!(f, "Distinct (on: {:?}):", on_expr)
-                    }
-=======
                     LogicalPlan::Distinct(distinct) => match distinct {
                         Distinct::All(_) => write!(f, "Distinct:"),
                         Distinct::On(DistinctOn {
@@ -2037,7 +1954,6 @@
                             if let Some(sort_expr) = sort_expr { expr_vec_fmt!(sort_expr) } else { "".to_string() },
                         ),
                     },
->>>>>>> 8e8bb89a
                     LogicalPlan::Explain { .. } => write!(f, "Explain"),
                     LogicalPlan::Analyze { .. } => write!(f, "Analyze"),
                     LogicalPlan::Union(_) => write!(f, "Union"),
@@ -2064,7 +1980,7 @@
                             .map(|i| &input_columns[*i])
                             .collect::<Vec<&Column>>();
                         // get items from input_columns indexed by list_col_indices
-                        write!(f, "Unnest: lists[{}] structs[{}]", 
+                        write!(f, "Unnest: lists[{}] structs[{}]",
                         expr_vec_fmt!(list_type_columns),
                         expr_vec_fmt!(struct_type_columns))
                     }
@@ -2278,9 +2194,6 @@
 
 impl Filter {
     /// Create a new filter operator.
-<<<<<<< HEAD
-    pub fn try_new(mut predicate: Expr, input: Arc<LogicalPlan>) -> Result<Self> {
-=======
     ///
     /// Notes: as Aliases have no effect on the output of a filter operator,
     /// they are removed from the predicate expression.
@@ -2310,27 +2223,11 @@
         input: Arc<LogicalPlan>,
         having: bool,
     ) -> Result<Self> {
->>>>>>> 8e8bb89a
         // Filter predicates must return a boolean value so we try and validate that here.
         // Note that it is not always possible to resolve the predicate expression during plan
         // construction (such as with correlated subqueries) so we make a best effort here and
         // ignore errors resolving the expression against the schema.
         if let Ok(predicate_type) = predicate.get_type(input.schema()) {
-<<<<<<< HEAD
-            if predicate_type != DataType::Boolean {
-                if can_cast_types(&predicate_type, &DataType::Boolean) {
-                    predicate = Expr::Cast(Cast {
-                        expr: Box::new(predicate),
-                        data_type: DataType::Boolean,
-                    });
-                } else {
-                    return plan_err!(
-                        "Cannot create filter with non-boolean predicate '{predicate}' returning {predicate_type}"
-                    );
-                }
-            }
-        }
-=======
             if !Filter::is_allowed_filter_type(&predicate_type) {
                 return plan_err!(
                     "Cannot create filter with non-boolean predicate '{predicate}' returning {predicate_type}"
@@ -2401,7 +2298,6 @@
                 }
             })
             .collect();
->>>>>>> 8e8bb89a
 
         // If we have a functional dependence that is a subset of our predicate,
         // this filter is scalar
@@ -2780,10 +2676,6 @@
     pub sort_expr: Option<Vec<SortExpr>>,
     /// The logical plan that is being DISTINCT'd
     pub input: Arc<LogicalPlan>,
-<<<<<<< HEAD
-    /// The field on which to deduplicate- if None, the whole input row is used
-    pub on_expr: Option<Vec<Expr>>,
-=======
     /// The schema description of the DISTINCT ON output
     pub schema: DFSchemaRef,
 }
@@ -2849,7 +2741,6 @@
         self.sort_expr = Some(sort_expr);
         Ok(self)
     }
->>>>>>> 8e8bb89a
 }
 
 /// Aggregates its input based on a set of grouping and aggregate
