--- conflicted
+++ resolved
@@ -27,14 +27,6 @@
     enumerate_grouping_sets, exprlist_to_fields, find_out_reference_exprs,
     grouping_set_expr_count, grouping_set_to_exprlist, inspect_expr_pre,
 };
-<<<<<<< HEAD
-use crate::{build_join_schema, Expr, ExprSchemable, TableProviderFilterPushDown, TableSource};
-use arrow::datatypes::{DataType, Field, Schema, SchemaRef};
-use datafusion_common::tree_node::{Transformed, TreeNode, TreeNodeVisitor, VisitRecursion};
-use datafusion_common::{
-    plan_err, Column, DFSchema, DFSchemaRef, DataFusionError, OwnedTableReference, Result,
-    ScalarValue,
-=======
 use crate::{
     build_join_schema, Expr, ExprSchemable, TableProviderFilterPushDown, TableSource,
 };
@@ -54,7 +46,6 @@
     aggregate_functional_dependencies, internal_err, plan_err, Column, Constraints,
     DFField, DFSchema, DFSchemaRef, DataFusionError, FunctionalDependencies,
     OwnedTableReference, Result, ScalarValue, UnnestOptions,
->>>>>>> c72b98e4
 };
 // backwards compatibility
 pub use datafusion_common::display::{PlanType, StringifiedPlan, ToStringifiedPlan};
@@ -190,13 +181,9 @@
             LogicalPlan::Analyze(analyze) => &analyze.schema,
             LogicalPlan::Extension(extension) => extension.node.schema(),
             LogicalPlan::Union(Union { schema, .. }) => schema,
-<<<<<<< HEAD
-            LogicalPlan::DescribeTable(DescribeTable { dummy_schema, .. }) => dummy_schema,
-=======
             LogicalPlan::DescribeTable(DescribeTable { output_schema, .. }) => {
                 output_schema
             }
->>>>>>> c72b98e4
             LogicalPlan::Dml(DmlStatement { table_schema, .. }) => table_schema,
             LogicalPlan::Copy(CopyTo { input, .. }) => input.schema(),
             LogicalPlan::Ddl(ddl) => ddl.schema(),
@@ -385,11 +372,7 @@
             | LogicalPlan::Union(_)
             | LogicalPlan::Dml(_)
             | LogicalPlan::Ddl(_)
-<<<<<<< HEAD
-            | LogicalPlan::Distinct(_)
-=======
             | LogicalPlan::Copy(_)
->>>>>>> c72b98e4
             | LogicalPlan::DescribeTable(_)
             | LogicalPlan::Prepare(_) => Ok(()),
         }
@@ -1170,11 +1153,7 @@
             match &expr {
                 Expr::Placeholder(Placeholder { id, data_type }) => {
                     if id.is_empty() || id == "$0" {
-<<<<<<< HEAD
-                        return Err(DataFusionError::Plan("Empty placeholder id".to_string()));
-=======
                         return plan_err!("Empty placeholder id");
->>>>>>> c72b98e4
                     }
                     // convert id (in format $1, $2, ..) to idx (0, 1, ..)
                     let idx = id[1..].parse::<usize>().map_err(|e| {
@@ -1458,15 +1437,11 @@
                                 )?;
                             }
                             if !unsupported_filters.is_empty() {
-<<<<<<< HEAD
-                                write!(f, ", unsupported_filters={unsupported_filters:?}")?;
-=======
                                 write!(
                                     f,
                                     ", unsupported_filters=[{}]",
                                     expr_vec_fmt!(unsupported_filters)
                                 )?;
->>>>>>> c72b98e4
                             }
                         }
 
@@ -1605,17 +1580,12 @@
                         }
                         Partitioning::DistributeBy(expr) => {
                             let dist_by_expr: Vec<String> =
-<<<<<<< HEAD
-                                expr.iter().map(|e| format!("{e:?}")).collect();
-                            write!(f, "Repartition: DistributeBy({})", dist_by_expr.join(", "),)
-=======
                                 expr.iter().map(|e| format!("{e}")).collect();
                             write!(
                                 f,
                                 "Repartition: DistributeBy({})",
                                 dist_by_expr.join(", "),
                             )
->>>>>>> c72b98e4
                         }
                     },
                     LogicalPlan::Limit(Limit {
@@ -1774,9 +1744,6 @@
     pub fn try_new(plan: LogicalPlan, alias: impl Into<OwnedTableReference>) -> Result<Self> {
         let alias = alias.into();
         let schema: Schema = plan.schema().as_ref().clone().into();
-<<<<<<< HEAD
-        let schema = DFSchemaRef::new(DFSchema::try_from_qualified_schema(&alias, &schema)?);
-=======
         // Since schema is the same, other than qualifier, we can use existing
         // functional dependencies:
         let func_dependencies = plan.schema().functional_dependencies().clone();
@@ -1784,7 +1751,6 @@
             DFSchema::try_from_qualified_schema(&alias, &schema)?
                 .with_functional_dependencies(func_dependencies),
         );
->>>>>>> c72b98e4
         Ok(SubqueryAlias {
             input: Arc::new(plan),
             alias,
@@ -2102,15 +2068,9 @@
         schema: DFSchemaRef,
     ) -> Result<Self> {
         if group_expr.is_empty() && aggr_expr.is_empty() {
-<<<<<<< HEAD
-            return Err(DataFusionError::Plan(
-                "Aggregate requires at least one grouping or aggregate expression".to_string(),
-            ));
-=======
             return plan_err!(
                 "Aggregate requires at least one grouping or aggregate expression"
             );
->>>>>>> c72b98e4
         }
         let group_expr_count = grouping_set_expr_count(&group_expr)?;
         if schema.fields().len() != group_expr_count + aggr_expr.len() {
@@ -2444,28 +2404,7 @@
         // whole thing to make test mainteance easier.
         let graphviz = format!("{}", plan.display_graphviz());
 
-<<<<<<< HEAD
-        assert!(
-            graphviz.contains(r#"// Begin DataFusion GraphViz Plan (see https://graphviz.org)"#),
-            "\n{}",
-            plan.display_graphviz()
-        );
-        assert!(
-            graphviz
-                .contains(r#"[shape=box label="TableScan: employee_csv projection=[id, state]"]"#),
-            "\n{}",
-            plan.display_graphviz()
-        );
-        assert!(graphviz.contains(r#"[shape=box label="TableScan: employee_csv projection=[id, state]\nSchema: [id:Int32, state:Utf8]"]"#),
-                "\n{}", plan.display_graphviz());
-        assert!(
-            graphviz.contains(r#"// End DataFusion GraphViz Plan"#),
-            "\n{}",
-            plan.display_graphviz()
-        );
-=======
         assert_eq!(expected_graphviz, graphviz);
->>>>>>> c72b98e4
         Ok(())
     }
 
