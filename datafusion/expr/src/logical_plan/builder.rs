--- conflicted
+++ resolved
@@ -627,63 +627,6 @@
         let left_plan: LogicalPlan = Arc::unwrap_or_clone(self.plan);
         let right_plan: LogicalPlan = plan;
 
-<<<<<<< HEAD
-        Ok(Self::from(LogicalPlan::Distinct(Distinct {
-            input: Arc::new(union(left_plan, right_plan)?),
-            on_expr: None,
-        })))
-    }
-
-    /// Apply deduplication: Only distinct (different) values are returned)
-    pub fn distinct(self, on_expr: Option<Vec<Expr>>) -> Result<Self> {
-        if on_expr.is_none() {
-            return Ok(Self::from(LogicalPlan::Distinct(Distinct {
-                input: Arc::new(self.plan),
-                on_expr: None,
-            })));
-        }
-
-        let on_expr = on_expr.unwrap();
-
-        let schema = self.plan.schema();
-
-        // Collect sort columns that are missing in the input plan's schema
-        let mut missing_cols: Vec<Column> = vec![];
-        on_expr
-            .clone()
-            .into_iter()
-            .try_for_each::<_, Result<()>>(|expr| {
-                let columns = expr.to_columns()?;
-
-                columns.into_iter().for_each(|c| {
-                    if schema.field_from_column(&c).is_err() {
-                        missing_cols.push(c);
-                    }
-                });
-
-                Ok(())
-            })?;
-
-        // remove pushed down sort columns
-        let new_expr = schema
-            .fields()
-            .iter()
-            .map(|f| Expr::Column(f.qualified_column()))
-            .collect();
-
-        let is_distinct = false; // We still haven't applied distinct
-        let plan = Self::add_missing_columns(self.plan, &missing_cols, is_distinct)?;
-
-        let distinct_plan = LogicalPlan::Distinct(Distinct {
-            input: Arc::new(plan),
-            on_expr: Some(on_expr),
-        });
-
-        Ok(Self::from(LogicalPlan::Projection(Projection::try_new(
-            new_expr,
-            Arc::new(distinct_plan),
-        )?)))
-=======
         Ok(Self::new(LogicalPlan::Distinct(Distinct::All(Arc::new(
             union(left_plan, right_plan)?,
         )))))
@@ -692,7 +635,6 @@
     /// Apply deduplication: Only distinct (different) values are returned)
     pub fn distinct(self) -> Result<Self> {
         Ok(Self::new(LogicalPlan::Distinct(Distinct::All(self.plan))))
->>>>>>> 8e8bb89a
     }
 
     /// Project first values of the specified expression list according to the provided
@@ -1138,7 +1080,7 @@
                 .build()
         } else {
             LogicalPlanBuilder::from(left_plan)
-                .distinct(None)?
+                .distinct()?
                 .join_detailed(right_plan, join_type, join_keys, None, true)?
                 .build()
         }
@@ -1418,97 +1360,6 @@
     })
 }
 
-<<<<<<< HEAD
-pub fn project_with_column_index(
-    expr: Vec<Expr>,
-    input: Arc<LogicalPlan>,
-    schema: DFSchemaRef,
-) -> Result<LogicalPlan> {
-    let alias_expr = expr
-        .into_iter()
-        .enumerate()
-        .map(|(i, e)| match e {
-            Expr::Alias(Alias { ref name, .. }) if name != &schema.field(i).name() => {
-                e.unalias().alias(schema.field(i).name())
-            }
-            Expr::Column(Column {
-                relation: _,
-                ref name,
-            }) if name != &schema.field(i).name() => e.alias(schema.field(i).name()),
-            Expr::Alias { .. } | Expr::Column { .. } => e,
-            _ => e.alias(schema.field(i).name()),
-        })
-        .collect::<Vec<_>>();
-
-    Ok(LogicalPlan::Projection(Projection::try_new_with_schema(
-        alias_expr, input, schema,
-    )?))
-}
-
-/// Union two logical plans.
-pub fn union(left_plan: LogicalPlan, right_plan: LogicalPlan) -> Result<LogicalPlan> {
-    let left_col_num = left_plan.schema().fields().len();
-
-    // check union plan length same.
-    let right_col_num = right_plan.schema().fields().len();
-    if right_col_num != left_col_num {
-        return plan_err!(
-            "Union queries must have the same number of columns, (left is {left_col_num}, right is {right_col_num})");
-    }
-
-    // create union schema
-    let union_schema = (0..left_col_num)
-        .map(|i| {
-            let left_field = left_plan.schema().field(i);
-            let right_field = right_plan.schema().field(i);
-            let nullable = left_field.is_nullable() || right_field.is_nullable();
-            let data_type = comparison_coercion(left_field.data_type(), right_field.data_type())
-                .ok_or_else(|| {
-                    DataFusionError::Plan(format!(
-                        "UNION Column {} (type: {}) is not compatible with column {} (type: {})",
-                        right_field.name(),
-                        right_field.data_type(),
-                        left_field.name(),
-                        left_field.data_type()
-                    ))
-                })?;
-
-            Ok(DFField::new(
-                left_field.qualifier().cloned(),
-                &left_field.name(),
-                data_type,
-                nullable,
-            ))
-        })
-        .collect::<Result<Vec<_>>>()?
-        .to_dfschema()?;
-
-    let inputs = vec![left_plan, right_plan]
-        .into_iter()
-        .flat_map(|p| match p {
-            LogicalPlan::Union(Union { inputs, .. }) => inputs,
-            other_plan => vec![Arc::new(other_plan)],
-        })
-        .map(|p| {
-            let plan = coerce_plan_expr_for_schema(&p, &union_schema)?;
-            match plan {
-                LogicalPlan::Projection(Projection { expr, input, .. }) => {
-                    Ok(Arc::new(project_with_column_index(
-                        expr,
-                        input,
-                        Arc::new(union_schema.clone()),
-                    )?))
-                }
-                other_plan => Ok(Arc::new(other_plan)),
-            }
-        })
-        .collect::<Result<Vec<_>>>()?;
-
-    if inputs.is_empty() {
-        return plan_err!("Empty UNION");
-    }
-
-=======
 /// Union two [`LogicalPlan`]s.
 ///
 /// Constructs the UNION plan, but does not perform type-coercion. Therefore the
@@ -1524,7 +1375,6 @@
     // Temporarily use the schema from the left input and later rely on the analyzer to
     // coerce the two schemas into a common one.
     let schema = Arc::clone(left_plan.schema());
->>>>>>> 8e8bb89a
     Ok(LogicalPlan::Union(Union {
         inputs: vec![Arc::new(left_plan), Arc::new(right_plan)],
         schema,
@@ -1729,14 +1579,6 @@
     match data_type {
         DataType::List(field)
         | DataType::FixedSizeList(field, _)
-<<<<<<< HEAD
-        | DataType::LargeList(field) => DFField::new(
-            unnest_field.qualifier().cloned(),
-            &unnest_field.name(),
-            field.data_type().clone(),
-            unnest_field.is_nullable(),
-        ),
-=======
         | DataType::LargeList(field) => {
             let new_field = Arc::new(Field::new(
                 col_name,
@@ -1758,7 +1600,6 @@
                 (column, Arc::new(new_field))
             }))
         }
->>>>>>> 8e8bb89a
         _ => {
             return internal_err!(
                 "trying to unnest on invalid data type {:?}",
@@ -1920,8 +1761,7 @@
                 ])?
                 .build()?;
 
-        let expected =
-            "Sort: employee_csv.state ASC NULLS FIRST, employee_csv.salary DESC NULLS LAST\
+        let expected = "Sort: employee_csv.state ASC NULLS FIRST, employee_csv.salary DESC NULLS LAST\
         \n  TableScan: employee_csv projection=[state, salary]";
 
         assert_eq!(expected, format!("{plan}"));
@@ -1989,7 +1829,7 @@
             table_scan(Some("employee_csv"), &employee_schema(), Some(vec![0, 3]))?
                 .filter(col("state").eq(lit("CO")))?
                 .project(vec![col("id")])?
-                .distinct(None)?
+                .distinct()?
                 .build()?;
 
         let expected = "\
@@ -2172,8 +2012,7 @@
         let plan2 =
             table_scan(TableReference::none(), &employee_schema(), Some(vec![3, 4]))?;
 
-        let expected =
-            "Error during planning: INTERSECT/EXCEPT query must have the same number of columns. \
+        let expected = "Error during planning: INTERSECT/EXCEPT query must have the same number of columns. \
          Left is 1 and right is 2.";
         let err_msg1 =
             LogicalPlanBuilder::intersect(plan1.build()?, plan2.build()?, true)
