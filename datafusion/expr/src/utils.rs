// Licensed to the Apache Software Foundation (ASF) under one
// or more contributor license agreements.  See the NOTICE file
// distributed with this work for additional information
// regarding copyright ownership.  The ASF licenses this file
// to you under the Apache License, Version 2.0 (the
// "License"); you may not use this file except in compliance
// with the License.  You may obtain a copy of the License at
//
//   http://www.apache.org/licenses/LICENSE-2.0
//
// Unless required by applicable law or agreed to in writing,
// software distributed under the License is distributed on an
// "AS IS" BASIS, WITHOUT WARRANTIES OR CONDITIONS OF ANY
// KIND, either express or implied.  See the License for the
// specific language governing permissions and limitations
// under the License.

//! Expression utilities

use std::cmp::Ordering;
use std::collections::{HashMap, HashSet};
use std::sync::Arc;

use crate::expr::{Alias, Sort, WildcardOptions, WindowFunction};
use crate::expr_rewriter::strip_outer_reference;
use crate::{
    and, BinaryExpr, Expr, ExprSchemable, Filter, GroupingSet, LogicalPlan, Operator,
};
use datafusion_expr_common::signature::{Signature, TypeSignature};

use arrow::datatypes::{DataType, Field, Schema, TimeUnit};
use datafusion_common::tree_node::{
    Transformed, TransformedResult, TreeNode, TreeNodeRecursion,
};
use datafusion_common::utils::get_at_indices;
use datafusion_common::{
    internal_err, plan_datafusion_err, plan_err, Column, DFSchema, DFSchemaRef,
    DataFusionError, Result, TableReference,
};

use sqlparser::ast::{ExceptSelectItem, ExcludeSelectItem};

pub use datafusion_functions_aggregate_common::order::AggregateOrderSensitivity;

///  The value to which `COUNT(*)` is expanded to in
///  `COUNT(<constant>)` expressions
pub use datafusion_common::utils::expr::COUNT_STAR_EXPANSION;

/// Recursively walk a list of expression trees, collecting the unique set of columns
/// referenced in the expression
#[deprecated(since = "40.0.0", note = "Expr::add_column_refs instead")]
pub fn exprlist_to_columns(expr: &[Expr], accum: &mut HashSet<Column>) -> Result<()> {
    for e in expr {
        expr_to_columns(e, accum)?;
    }
    Ok(())
}

/// Count the number of distinct exprs in a list of group by expressions. If the
/// first element is a `GroupingSet` expression then it must be the only expr.
pub fn grouping_set_expr_count(group_expr: &[Expr]) -> Result<usize> {
    if let Some(Expr::GroupingSet(grouping_set)) = group_expr.first() {
        if group_expr.len() > 1 {
            return plan_err!(
                "Invalid group by expressions, GroupingSet must be the only expression"
            );
        }
        Ok(grouping_set.distinct_expr().len())
    } else {
        Ok(group_expr.len())
    }
}

/// The [power set] (or powerset) of a set S is the set of all subsets of S, \
/// including the empty set and S itself.
///
/// Example:
///
/// If S is the set {x, y, z}, then all the subsets of S are \
///  {} \
///  {x} \
///  {y} \
///  {z} \
///  {x, y} \
///  {x, z} \
///  {y, z} \
///  {x, y, z} \
///  and hence the power set of S is {{}, {x}, {y}, {z}, {x, y}, {x, z}, {y, z}, {x, y, z}}.
///
/// [power set]: https://en.wikipedia.org/wiki/Power_set
fn powerset<T>(slice: &[T]) -> Result<Vec<Vec<&T>>, String> {
    if slice.len() >= 64 {
        return Err("The size of the set must be less than 64.".into());
    }

    let mut v = Vec::new();
    for mask in 0..(1 << slice.len()) {
        let mut ss = vec![];
        let mut bitset = mask;
        while bitset > 0 {
            let rightmost: u64 = bitset & !(bitset - 1);
            let idx = rightmost.trailing_zeros();
            let item = slice.get(idx as usize).unwrap();
            ss.push(item);
            // zero the trailing bit
            bitset &= bitset - 1;
        }
        v.push(ss);
    }
    Ok(v)
}

/// check the number of expressions contained in the grouping_set
fn check_grouping_set_size_limit(size: usize) -> Result<()> {
    let max_grouping_set_size = 65535;
    if size > max_grouping_set_size {
        return plan_err!("The number of group_expression in grouping_set exceeds the maximum limit {max_grouping_set_size}, found {size}");
    }

    Ok(())
}

/// check the number of grouping_set contained in the grouping sets
fn check_grouping_sets_size_limit(size: usize) -> Result<()> {
    let max_grouping_sets_size = 4096;
    if size > max_grouping_sets_size {
        return plan_err!("The number of grouping_set in grouping_sets exceeds the maximum limit {max_grouping_sets_size}, found {size}");
    }

    Ok(())
}

/// Merge two grouping_set
///
/// # Example
/// ```text
/// (A, B), (C, D) -> (A, B, C, D)
/// ```
///
/// # Error
/// - [`DataFusionError`]: The number of group_expression in grouping_set exceeds the maximum limit
///
/// [`DataFusionError`]: datafusion_common::DataFusionError
fn merge_grouping_set<T: Clone>(left: &[T], right: &[T]) -> Result<Vec<T>> {
    check_grouping_set_size_limit(left.len() + right.len())?;
    Ok(left.iter().chain(right.iter()).cloned().collect())
}

/// Compute the cross product of two grouping_sets
///
/// # Example
/// ```text
/// [(A, B), (C, D)], [(E), (F)] -> [(A, B, E), (A, B, F), (C, D, E), (C, D, F)]
/// ```
///
/// # Error
/// - [`DataFusionError`]: The number of group_expression in grouping_set exceeds the maximum limit
/// - [`DataFusionError`]: The number of grouping_set in grouping_sets exceeds the maximum limit
///
/// [`DataFusionError`]: datafusion_common::DataFusionError
fn cross_join_grouping_sets<T: Clone>(
    left: &[Vec<T>],
    right: &[Vec<T>],
) -> Result<Vec<Vec<T>>> {
    let grouping_sets_size = left.len() * right.len();

    check_grouping_sets_size_limit(grouping_sets_size)?;

    let mut result = Vec::with_capacity(grouping_sets_size);
    for le in left {
        for re in right {
            result.push(merge_grouping_set(le, re)?);
        }
    }
    Ok(result)
}

/// Convert multiple grouping expressions into one [`GroupingSet::GroupingSets`],\
/// if the grouping expression does not contain [`Expr::GroupingSet`] or only has one expression,\
/// no conversion will be performed.
///
/// e.g.
///
/// person.id,\
/// GROUPING SETS ((person.age, person.salary),(person.age)),\
/// ROLLUP(person.state, person.birth_date)
///
/// =>
///
/// GROUPING SETS (\
///   (person.id, person.age, person.salary),\
///   (person.id, person.age, person.salary, person.state),\
///   (person.id, person.age, person.salary, person.state, person.birth_date),\
///   (person.id, person.age),\
///   (person.id, person.age, person.state),\
///   (person.id, person.age, person.state, person.birth_date)\
/// )
pub fn enumerate_grouping_sets(group_expr: Vec<Expr>) -> Result<Vec<Expr>> {
    let has_grouping_set = group_expr
        .iter()
        .any(|expr| matches!(expr, Expr::GroupingSet(_)));
    if !has_grouping_set || group_expr.len() == 1 {
        return Ok(group_expr);
    }
    // only process mix grouping sets
    let partial_sets = group_expr
        .iter()
        .map(|expr| {
            let exprs = match expr {
                Expr::GroupingSet(GroupingSet::GroupingSets(grouping_sets)) => {
                    check_grouping_sets_size_limit(grouping_sets.len())?;
                    grouping_sets.iter().map(|e| e.iter().collect()).collect()
                }
                Expr::GroupingSet(GroupingSet::Cube(group_exprs)) => {
                    let grouping_sets = powerset(group_exprs)
                        .map_err(|e| plan_datafusion_err!("{}", e))?;
                    check_grouping_sets_size_limit(grouping_sets.len())?;
                    grouping_sets
                }
                Expr::GroupingSet(GroupingSet::Rollup(group_exprs)) => {
                    let size = group_exprs.len();
                    let slice = group_exprs.as_slice();
                    check_grouping_sets_size_limit(size * (size + 1) / 2 + 1)?;
                    (0..(size + 1))
                        .map(|i| slice[0..i].iter().collect())
                        .collect()
                }
                expr => vec![vec![expr]],
            };
            Ok(exprs)
        })
        .collect::<Result<Vec<_>>>()?;

    // cross join
    let grouping_sets = partial_sets
        .into_iter()
        .map(Ok)
        .reduce(|l, r| cross_join_grouping_sets(&l?, &r?))
        .transpose()?
        .map(|e| {
            e.into_iter()
                .map(|e| e.into_iter().cloned().collect())
                .collect()
        })
        .unwrap_or_default();

    Ok(vec![Expr::GroupingSet(GroupingSet::GroupingSets(
        grouping_sets,
    ))])
}

/// Find all distinct exprs in a list of group by expressions. If the
/// first element is a `GroupingSet` expression then it must be the only expr.
pub fn grouping_set_to_exprlist(group_expr: &[Expr]) -> Result<Vec<&Expr>> {
    if let Some(Expr::GroupingSet(grouping_set)) = group_expr.first() {
        if group_expr.len() > 1 {
            return plan_err!(
                "Invalid group by expressions, GroupingSet must be the only expression"
            );
        }
        Ok(grouping_set.distinct_expr())
    } else {
        Ok(group_expr.iter().collect())
    }
}

/// Recursively walk an expression tree, collecting the unique set of columns
/// referenced in the expression
pub fn expr_to_columns(expr: &Expr, accum: &mut HashSet<Column>) -> Result<()> {
    expr.apply(|expr| {
        match expr {
            Expr::Column(qc) => {
                accum.insert(qc.clone());
            }
            // Use explicit pattern match instead of a default
            // implementation, so that in the future if someone adds
            // new Expr types, they will check here as well
            Expr::Unnest(_)
            | Expr::ScalarVariable(_, _)
            | Expr::Alias(_)
            | Expr::Literal(_)
            | Expr::BinaryExpr { .. }
            | Expr::Like { .. }
            | Expr::SimilarTo { .. }
            | Expr::Not(_)
            | Expr::IsNotNull(_)
            | Expr::IsNull(_)
            | Expr::IsTrue(_)
            | Expr::IsFalse(_)
            | Expr::IsUnknown(_)
            | Expr::IsNotTrue(_)
            | Expr::IsNotFalse(_)
            | Expr::IsNotUnknown(_)
            | Expr::Negative(_)
            | Expr::Between { .. }
            | Expr::Case { .. }
            | Expr::Cast { .. }
            | Expr::TryCast { .. }
            | Expr::ScalarFunction(..)
            | Expr::WindowFunction { .. }
            | Expr::AggregateFunction { .. }
            | Expr::GroupingSet(_)
            | Expr::InList { .. }
            | Expr::Exists { .. }
            | Expr::InSubquery(_)
            | Expr::ScalarSubquery(_)
            | Expr::Wildcard { .. }
            | Expr::Placeholder(_)
            | Expr::OuterReferenceColumn { .. } => {}
        }
        Ok(TreeNodeRecursion::Continue)
    })
    .map(|_| ())
}

/// Find excluded columns in the schema, if any
/// SELECT * EXCLUDE(col1, col2), would return `vec![col1, col2]`
fn get_excluded_columns(
    opt_exclude: Option<&ExcludeSelectItem>,
    opt_except: Option<&ExceptSelectItem>,
    schema: &DFSchema,
    qualifier: Option<&TableReference>,
) -> Result<Vec<Column>> {
    let mut idents = vec![];
    if let Some(excepts) = opt_except {
        idents.push(&excepts.first_element);
        idents.extend(&excepts.additional_elements);
    }
    if let Some(exclude) = opt_exclude {
        match exclude {
            ExcludeSelectItem::Single(ident) => idents.push(ident),
            ExcludeSelectItem::Multiple(idents_inner) => idents.extend(idents_inner),
        }
    }
    // Excluded columns should be unique
    let n_elem = idents.len();
    let unique_idents = idents.into_iter().collect::<HashSet<_>>();
    // if HashSet size, and vector length are different, this means that some of the excluded columns
    // are not unique. In this case return error.
    if n_elem != unique_idents.len() {
        return plan_err!("EXCLUDE or EXCEPT contains duplicate column names");
    }

    let mut result = vec![];
    for ident in unique_idents.into_iter() {
        let col_name = ident.value.as_str();
        let (qualifier, field) = schema.qualified_field_with_name(qualifier, col_name)?;
        result.push(Column::from((qualifier, field)));
    }
    Ok(result)
}

/// Returns all `Expr`s in the schema, except the `Column`s in the `columns_to_skip`
fn get_exprs_except_skipped(
    schema: &DFSchema,
    columns_to_skip: HashSet<Column>,
) -> Vec<Expr> {
    if columns_to_skip.is_empty() {
        schema.iter().map(Expr::from).collect::<Vec<Expr>>()
    } else {
        schema
            .columns()
            .iter()
            .filter_map(|c| {
                if !columns_to_skip.contains(c) {
                    Some(Expr::Column(c.clone()))
                } else {
                    None
                }
            })
            .collect::<Vec<Expr>>()
    }
}

/// Resolves an `Expr::Wildcard` to a collection of `Expr::Column`'s.
pub fn expand_wildcard(
    schema: &DFSchema,
    plan: &LogicalPlan,
    wildcard_options: Option<&WildcardOptions>,
) -> Result<Vec<Expr>> {
    let using_columns = plan.using_columns()?;
    let mut columns_to_skip = using_columns
        .into_iter()
        // For each USING JOIN condition, only expand to one of each join column in projection
        .flat_map(|cols| {
            let mut cols = cols.into_iter().collect::<Vec<_>>();
            // sort join columns to make sure we consistently keep the same
            // qualified column
            cols.sort();
            let mut out_column_names: HashSet<String> = HashSet::new();
            cols.into_iter()
                .filter_map(|c| {
                    if out_column_names.contains(&c.name) {
                        Some(c)
                    } else {
                        out_column_names.insert(c.name);
                        None
                    }
                })
                .collect::<Vec<_>>()
        })
        .collect::<HashSet<_>>();
    let excluded_columns = if let Some(WildcardOptions {
        exclude: opt_exclude,
        except: opt_except,
        ..
    }) = wildcard_options
    {
        get_excluded_columns(opt_exclude.as_ref(), opt_except.as_ref(), schema, None)?
    } else {
        vec![]
    };
    // Add each excluded `Column` to columns_to_skip
    columns_to_skip.extend(excluded_columns);
    Ok(get_exprs_except_skipped(schema, columns_to_skip))
}

/// Resolves an `Expr::Wildcard` to a collection of qualified `Expr::Column`'s.
pub fn expand_qualified_wildcard(
    qualifier: &TableReference,
    schema: &DFSchema,
    wildcard_options: Option<&WildcardOptions>,
) -> Result<Vec<Expr>> {
    let qualified_indices = schema.fields_indices_with_qualified(qualifier);
    let projected_func_dependencies = schema
        .functional_dependencies()
        .project_functional_dependencies(&qualified_indices, qualified_indices.len());
    let fields_with_qualified = get_at_indices(schema.fields(), &qualified_indices)?;
    if fields_with_qualified.is_empty() {
        return plan_err!("Invalid qualifier {qualifier}");
    }

    let qualified_schema = Arc::new(Schema::new(fields_with_qualified));
    let qualified_dfschema =
        DFSchema::try_from_qualified_schema(qualifier.clone(), &qualified_schema)?
            .with_functional_dependencies(projected_func_dependencies)?;
    let excluded_columns = if let Some(WildcardOptions {
        exclude: opt_exclude,
        except: opt_except,
        ..
    }) = wildcard_options
    {
        get_excluded_columns(
            opt_exclude.as_ref(),
            opt_except.as_ref(),
            schema,
            Some(qualifier),
        )?
    } else {
        vec![]
    };
    // Add each excluded `Column` to columns_to_skip
    let mut columns_to_skip = HashSet::new();
    columns_to_skip.extend(excluded_columns);
    Ok(get_exprs_except_skipped(
        &qualified_dfschema,
        columns_to_skip,
    ))
}

/// (expr, "is the SortExpr for window (either comes from PARTITION BY or ORDER BY columns)")
/// if bool is true SortExpr comes from `PARTITION BY` column, if false comes from `ORDER BY` column
type WindowSortKey = Vec<(Sort, bool)>;

/// Generate a sort key for a given window expr's partition_by and order_by expr
pub fn generate_sort_key(
    partition_by: &[Expr],
    order_by: &[Sort],
) -> Result<WindowSortKey> {
    let normalized_order_by_keys = order_by
        .iter()
        .map(|e| {
            let Sort { expr, .. } = e;
            Sort::new(expr.clone(), true, false)
        })
        .collect::<Vec<_>>();

    let mut final_sort_keys = vec![];
    let mut is_partition_flag = vec![];
    partition_by.iter().for_each(|e| {
        // By default, create sort key with ASC is true and NULLS LAST to be consistent with
        // PostgreSQL's rule: https://www.postgresql.org/docs/current/queries-order.html
        let e = e.clone().sort(true, false);
        if let Some(pos) = normalized_order_by_keys.iter().position(|key| key.eq(&e)) {
            let order_by_key = &order_by[pos];
            if !final_sort_keys.contains(order_by_key) {
                final_sort_keys.push(order_by_key.clone());
                is_partition_flag.push(true);
            }
        } else if !final_sort_keys.contains(&e) {
            final_sort_keys.push(e);
            is_partition_flag.push(true);
        }
    });

    order_by.iter().for_each(|e| {
        if !final_sort_keys.contains(e) {
            final_sort_keys.push(e.clone());
            is_partition_flag.push(false);
        }
    });
    let res = final_sort_keys
        .into_iter()
        .zip(is_partition_flag)
        .collect::<Vec<_>>();
    Ok(res)
}

/// Compare the sort expr as PostgreSQL's common_prefix_cmp():
/// <https://github.com/postgres/postgres/blob/master/src/backend/optimizer/plan/planner.c>
pub fn compare_sort_expr(
    sort_expr_a: &Sort,
    sort_expr_b: &Sort,
    schema: &DFSchemaRef,
) -> Ordering {
    let Sort {
        expr: expr_a,
        asc: asc_a,
        nulls_first: nulls_first_a,
    } = sort_expr_a;

    let Sort {
        expr: expr_b,
        asc: asc_b,
        nulls_first: nulls_first_b,
    } = sort_expr_b;

    let ref_indexes_a = find_column_indexes_referenced_by_expr(expr_a, schema);
    let ref_indexes_b = find_column_indexes_referenced_by_expr(expr_b, schema);
    for (idx_a, idx_b) in ref_indexes_a.iter().zip(ref_indexes_b.iter()) {
        match idx_a.cmp(idx_b) {
            Ordering::Less => {
                return Ordering::Less;
            }
            Ordering::Greater => {
                return Ordering::Greater;
            }
            Ordering::Equal => {}
        }
    }
    match ref_indexes_a.len().cmp(&ref_indexes_b.len()) {
        Ordering::Less => return Ordering::Greater,
        Ordering::Greater => {
            return Ordering::Less;
        }
        Ordering::Equal => {}
    }
    match (asc_a, asc_b) {
        (true, false) => {
            return Ordering::Greater;
        }
        (false, true) => {
            return Ordering::Less;
        }
        _ => {}
    }
    match (nulls_first_a, nulls_first_b) {
        (true, false) => {
            return Ordering::Less;
        }
        (false, true) => {
            return Ordering::Greater;
        }
        _ => {}
    }
    Ordering::Equal
}

/// group a slice of window expression expr by their order by expressions
pub fn group_window_expr_by_sort_keys(
    window_expr: Vec<Expr>,
) -> Result<Vec<(WindowSortKey, Vec<Expr>)>> {
    let mut result = vec![];
    window_expr.into_iter().try_for_each(|expr| match &expr {
        Expr::WindowFunction( WindowFunction{ partition_by, order_by, .. }) => {
            let sort_key = generate_sort_key(partition_by, order_by)?;
            if let Some((_, values)) = result.iter_mut().find(
                |group: &&mut (WindowSortKey, Vec<Expr>)| matches!(group, (key, _) if *key == sort_key),
            ) {
                values.push(expr);
            } else {
                result.push((sort_key, vec![expr]))
            }
            Ok(())
        }
        other => internal_err!(
            "Impossibly got non-window expr {other:?}"
        ),
    })?;
    Ok(result)
}

/// Collect all deeply nested `Expr::AggregateFunction`.
/// They are returned in order of occurrence (depth
/// first), with duplicates omitted.
pub fn find_aggregate_exprs(exprs: &[Expr]) -> Vec<Expr> {
    find_exprs_in_exprs(exprs, &|nested_expr| {
        matches!(nested_expr, Expr::AggregateFunction { .. })
    })
}

/// Collect all deeply nested `Expr::WindowFunction`. They are returned in order of occurrence
/// (depth first), with duplicates omitted.
pub fn find_window_exprs(exprs: &[Expr]) -> Vec<Expr> {
    find_exprs_in_exprs(exprs, &|nested_expr| {
        matches!(nested_expr, Expr::WindowFunction { .. })
    })
}

/// Collect all deeply nested `Expr::OuterReferenceColumn`. They are returned in order of occurrence
/// (depth first), with duplicates omitted.
pub fn find_out_reference_exprs(expr: &Expr) -> Vec<Expr> {
    find_exprs_in_expr(expr, &|nested_expr| {
        matches!(nested_expr, Expr::OuterReferenceColumn { .. })
    })
}

/// Search the provided `Expr`'s, and all of their nested `Expr`, for any that
/// pass the provided test. The returned `Expr`'s are deduplicated and returned
/// in order of appearance (depth first).
fn find_exprs_in_exprs<F>(exprs: &[Expr], test_fn: &F) -> Vec<Expr>
where
    F: Fn(&Expr) -> bool,
{
    exprs
        .iter()
        .flat_map(|expr| find_exprs_in_expr(expr, test_fn))
        .fold(vec![], |mut acc, expr| {
            if !acc.contains(&expr) {
                acc.push(expr)
            }
            acc
        })
}

/// Search an `Expr`, and all of its nested `Expr`'s, for any that pass the
/// provided test. The returned `Expr`'s are deduplicated and returned in order
/// of appearance (depth first).
fn find_exprs_in_expr<F>(expr: &Expr, test_fn: &F) -> Vec<Expr>
where
    F: Fn(&Expr) -> bool,
{
    let mut exprs = vec![];
    expr.apply(|expr| {
        if test_fn(expr) {
            if !(exprs.contains(expr)) {
                exprs.push(expr.clone())
            }
            // stop recursing down this expr once we find a match
            return Ok(TreeNodeRecursion::Jump);
        }

        Ok(TreeNodeRecursion::Continue)
    })
    // pre_visit always returns OK, so this will always too
    .expect("no way to return error during recursion");
    exprs
}

/// Recursively inspect an [`Expr`] and all its children.
pub fn inspect_expr_pre<F, E>(expr: &Expr, mut f: F) -> Result<(), E>
where
    F: FnMut(&Expr) -> Result<(), E>,
{
    let mut err = Ok(());
    expr.apply(|expr| {
        if let Err(e) = f(expr) {
            // save the error for later (it may not be a DataFusionError
            err = Err(e);
            Ok(TreeNodeRecursion::Stop)
        } else {
            // keep going
            Ok(TreeNodeRecursion::Continue)
        }
    })
    // The closure always returns OK, so this will always too
    .expect("no way to return error during recursion");

    err
}

/// Create field meta-data from an expression, for use in a result set schema
pub fn exprlist_to_fields<'a>(
    exprs: impl IntoIterator<Item = &'a Expr>,
    plan: &LogicalPlan,
) -> Result<Vec<(Option<TableReference>, Arc<Field>)>> {
    // look for exact match in plan's output schema
    let wildcard_schema = find_base_plan(plan).schema();
    let input_schema = plan.schema();
    let result = exprs
        .into_iter()
        .map(|e| match e {
            Expr::Wildcard { qualifier, options } => match qualifier {
                None => {
                    let excluded: Vec<String> = get_excluded_columns(
                        options.exclude.as_ref(),
                        options.except.as_ref(),
                        wildcard_schema,
                        None,
                    )?
                    .into_iter()
                    .map(|c| c.flat_name())
                    .collect();
                    Ok::<_, DataFusionError>(
                        wildcard_schema
                            .field_names()
                            .iter()
                            .enumerate()
                            .filter(|(_, s)| !excluded.contains(s))
                            .map(|(i, _)| wildcard_schema.qualified_field(i))
                            .map(|(qualifier, f)| {
                                (qualifier.cloned(), Arc::new(f.to_owned()))
                            })
                            .collect::<Vec<_>>(),
                    )
                }
                Some(qualifier) => {
                    let excluded: Vec<String> = get_excluded_columns(
                        options.exclude.as_ref(),
                        options.except.as_ref(),
                        wildcard_schema,
                        Some(qualifier),
                    )?
                    .into_iter()
                    .map(|c| c.flat_name())
                    .collect();
                    Ok(wildcard_schema
                        .fields_with_qualified(qualifier)
                        .into_iter()
                        .filter_map(|field| {
                            let flat_name = format!("{}.{}", qualifier, field.name());
                            if excluded.contains(&flat_name) {
                                None
                            } else {
                                Some((
                                    Some(qualifier.clone()),
                                    Arc::new(field.to_owned()),
                                ))
                            }
                        })
                        .collect::<Vec<_>>())
                }
            },
            _ => Ok(vec![e.to_field(input_schema)?]),
        })
        .collect::<Result<Vec<_>>>()?
        .into_iter()
        .flatten()
        .collect();
    Ok(result)
}

/// Find the suitable base plan to expand the wildcard expression recursively.
/// When planning [LogicalPlan::Window] and [LogicalPlan::Aggregate], we will generate
/// an intermediate plan based on the relation plan (e.g. [LogicalPlan::TableScan], [LogicalPlan::Subquery], ...).
/// If we expand a wildcard expression basing the intermediate plan, we could get some duplicate fields.
pub fn find_base_plan(input: &LogicalPlan) -> &LogicalPlan {
    match input {
        LogicalPlan::Window(window) => find_base_plan(&window.input),
        LogicalPlan::Aggregate(agg) => find_base_plan(&agg.input),
        LogicalPlan::Filter(filter) => {
            if filter.having {
                // If a filter is used for a having clause, its input plan is an aggregation.
                // We should expand the wildcard expression based on the aggregation's input plan.
                find_base_plan(&filter.input)
            } else {
                input
            }
        }
        _ => input,
    }
}

/// Count the number of real fields. We should expand the wildcard expression to get the actual number.
pub fn exprlist_len(
    exprs: &[Expr],
    schema: &DFSchemaRef,
    wildcard_schema: Option<&DFSchemaRef>,
) -> Result<usize> {
    exprs
        .iter()
        .map(|e| match e {
            Expr::Wildcard {
                qualifier: None,
                options,
            } => {
                let excluded = get_excluded_columns(
                    options.exclude.as_ref(),
                    options.except.as_ref(),
                    wildcard_schema.unwrap_or(schema),
                    None,
                )?
                .into_iter()
                .collect::<HashSet<Column>>();
                Ok(
                    get_exprs_except_skipped(wildcard_schema.unwrap_or(schema), excluded)
                        .len(),
                )
            }
            Expr::Wildcard {
                qualifier: Some(qualifier),
                options,
            } => {
                let related_wildcard_schema = wildcard_schema.as_ref().map_or_else(
                    || Ok(Arc::clone(schema)),
                    |schema| {
                        // Eliminate the fields coming from other tables.
                        let qualified_fields = schema
                            .fields()
                            .iter()
                            .enumerate()
                            .filter_map(|(idx, field)| {
                                let (maybe_table_ref, _) = schema.qualified_field(idx);
                                if maybe_table_ref.map_or(true, |q| q == qualifier) {
                                    Some((maybe_table_ref.cloned(), Arc::clone(field)))
                                } else {
                                    None
                                }
                            })
                            .collect::<Vec<_>>();
                        let metadata = schema.metadata().clone();
                        DFSchema::new_with_metadata(qualified_fields, metadata)
                            .map(Arc::new)
                    },
                )?;
                let excluded = get_excluded_columns(
                    options.exclude.as_ref(),
                    options.except.as_ref(),
                    related_wildcard_schema.as_ref(),
                    Some(qualifier),
                )?
                .into_iter()
                .collect::<HashSet<Column>>();
                Ok(
                    get_exprs_except_skipped(related_wildcard_schema.as_ref(), excluded)
                        .len(),
                )
            }
            _ => Ok(1),
        })
        .sum()
}

/// Convert an expression into Column expression if it's already provided as input plan.
///
/// For example, it rewrites:
///
/// ```text
/// .aggregate(vec![col("c1")], vec![sum(col("c2"))])?
/// .project(vec![col("c1"), sum(col("c2"))?
/// ```
///
/// Into:
///
/// ```text
/// .aggregate(vec![col("c1")], vec![sum(col("c2"))])?
/// .project(vec![col("c1"), col("SUM(c2)")?
/// ```
pub fn columnize_expr(e: Expr, input: &LogicalPlan) -> Result<Expr> {
    let output_exprs = match input.columnized_output_exprs() {
        Ok(exprs) if !exprs.is_empty() => exprs,
        _ => return Ok(e),
    };
    let exprs_map: HashMap<&Expr, Column> = output_exprs.into_iter().collect();
    e.transform_down(|node: Expr| match exprs_map.get(&node) {
        Some(column) => Ok(Transformed::new(
            Expr::Column(column.clone()),
            true,
            TreeNodeRecursion::Jump,
        )),
        None => Ok(Transformed::no(node)),
    })
    .data()
}

/// Collect all deeply nested `Expr::Column`'s. They are returned in order of
/// appearance (depth first), and may contain duplicates.
pub fn find_column_exprs(exprs: &[Expr]) -> Vec<Expr> {
    exprs
        .iter()
        .flat_map(find_columns_referenced_by_expr)
        .map(Expr::Column)
        .collect()
}

pub(crate) fn find_columns_referenced_by_expr(e: &Expr) -> Vec<Column> {
    let mut exprs = vec![];
    e.apply(|expr| {
        if let Expr::Column(c) = expr {
            exprs.push(c.clone())
        }
        Ok(TreeNodeRecursion::Continue)
    })
    // As the closure always returns Ok, this "can't" error
    .expect("Unexpected error");
    exprs
}

/// Convert any `Expr` to an `Expr::Column`.
pub fn expr_as_column_expr(expr: &Expr, plan: &LogicalPlan) -> Result<Expr> {
    match expr {
        Expr::Column(col) => {
<<<<<<< HEAD
            let field = plan.schema().field_from_column(col)?;
            // We create a column instead of taking the qualified one as we want to keep the casing
            // of the column we have in hand
            Ok(Expr::Column(Column {
                relation: field.qualifier().cloned(),
                name: col.name.clone()
            }))
=======
            let (qualifier, field) = plan.schema().qualified_field_from_column(col)?;
            Ok(Expr::from(Column::from((qualifier, field))))
>>>>>>> 8e8bb89a
        }
        _ => Ok(Expr::Column(Column::from_name(
            expr.schema_name().to_string(),
        ))),
    }
}

/// Recursively walk an expression tree, collecting the column indexes
/// referenced in the expression
pub(crate) fn find_column_indexes_referenced_by_expr(
    e: &Expr,
    schema: &DFSchemaRef,
) -> Vec<usize> {
    let mut indexes = vec![];
    e.apply(|expr| {
        match expr {
            Expr::Column(qc) => {
                if let Ok(idx) = schema.index_of_column(qc) {
                    indexes.push(idx);
                }
            }
            Expr::Literal(_) => {
                indexes.push(usize::MAX);
            }
            _ => {}
        }
        Ok(TreeNodeRecursion::Continue)
    })
    .unwrap();
    indexes
}

/// can this data type be used in hash join equal conditions??
/// data types here come from function 'equal_rows', if more data types are supported
/// in equal_rows(hash join), add those data types here to generate join logical plan.
pub fn can_hash(data_type: &DataType) -> bool {
    match data_type {
        DataType::Null => true,
        DataType::Boolean => true,
        DataType::Int8 => true,
        DataType::Int16 => true,
        DataType::Int32 => true,
        DataType::Int64 => true,
        DataType::UInt8 => true,
        DataType::UInt16 => true,
        DataType::UInt32 => true,
        DataType::UInt64 => true,
        DataType::Float32 => true,
        DataType::Float64 => true,
        DataType::Timestamp(time_unit, _) => match time_unit {
            TimeUnit::Second => true,
            TimeUnit::Millisecond => true,
            TimeUnit::Microsecond => true,
            TimeUnit::Nanosecond => true,
        },
        DataType::Utf8 => true,
        DataType::LargeUtf8 => true,
        DataType::Decimal128(_, _) => true,
        DataType::Date32 => true,
        DataType::Date64 => true,
        DataType::FixedSizeBinary(_) => true,
        DataType::Dictionary(key_type, value_type)
            if *value_type.as_ref() == DataType::Utf8 =>
        {
            DataType::is_dictionary_key_type(key_type)
        }
        DataType::List(_) => true,
        DataType::LargeList(_) => true,
        DataType::FixedSizeList(_, _) => true,
        DataType::Struct(fields) => fields.iter().all(|f| can_hash(f.data_type())),
        _ => false,
    }
}

/// Check whether all columns are from the schema.
pub fn check_all_columns_from_schema(
    columns: &HashSet<&Column>,
    schema: &DFSchema,
) -> Result<bool> {
    for col in columns.iter() {
        let exist = schema.is_column_from_schema(col);
        if !exist {
            return Ok(false);
        }
    }

    Ok(true)
}

/// Give two sides of the equijoin predicate, return a valid join key pair.
/// If there is no valid join key pair, return None.
///
/// A valid join means:
/// 1. All referenced column of the left side is from the left schema, and
///    all referenced column of the right side is from the right schema.
/// 2. Or opposite. All referenced column of the left side is from the right schema,
///    and the right side is from the left schema.
///
pub fn find_valid_equijoin_key_pair(
    left_key: &Expr,
    right_key: &Expr,
    left_schema: &DFSchema,
    right_schema: &DFSchema,
) -> Result<Option<(Expr, Expr)>> {
    let left_using_columns = left_key.column_refs();
    let right_using_columns = right_key.column_refs();

    // Conditions like a = 10, will be added to non-equijoin.
    if left_using_columns.is_empty() || right_using_columns.is_empty() {
        return Ok(None);
    }

    if check_all_columns_from_schema(&left_using_columns, left_schema)?
        && check_all_columns_from_schema(&right_using_columns, right_schema)?
    {
        return Ok(Some((left_key.clone(), right_key.clone())));
    } else if check_all_columns_from_schema(&right_using_columns, left_schema)?
        && check_all_columns_from_schema(&left_using_columns, right_schema)?
    {
        return Ok(Some((right_key.clone(), left_key.clone())));
    }

    Ok(None)
}

/// Creates a detailed error message for a function with wrong signature.
///
/// For example, a query like `select round(3.14, 1.1);` would yield:
/// ```text
/// Error during planning: No function matches 'round(Float64, Float64)'. You might need to add explicit type casts.
///     Candidate functions:
///     round(Float64, Int64)
///     round(Float32, Int64)
///     round(Float64)
///     round(Float32)
/// ```
pub fn generate_signature_error_msg(
    func_name: &str,
    func_signature: Signature,
    input_expr_types: &[DataType],
) -> String {
    let candidate_signatures = func_signature
        .type_signature
        .to_string_repr()
        .iter()
        .map(|args_str| format!("\t{func_name}({args_str})"))
        .collect::<Vec<String>>()
        .join("\n");

    format!(
            "No function matches the given name and argument types '{}({})'. You might need to add explicit type casts.\n\tCandidate functions:\n{}",
            func_name, TypeSignature::join_types(input_expr_types, ", "), candidate_signatures
        )
}

/// Splits a conjunctive [`Expr`] such as `A AND B AND C` => `[A, B, C]`
///
/// See [`split_conjunction_owned`] for more details and an example.
pub fn split_conjunction(expr: &Expr) -> Vec<&Expr> {
    split_conjunction_impl(expr, vec![])
}

fn split_conjunction_impl<'a>(expr: &'a Expr, mut exprs: Vec<&'a Expr>) -> Vec<&'a Expr> {
    match expr {
        Expr::BinaryExpr(BinaryExpr {
            right,
            op: Operator::And,
            left,
        }) => {
            let exprs = split_conjunction_impl(left, exprs);
            split_conjunction_impl(right, exprs)
        }
        Expr::Alias(Alias { expr, .. }) => split_conjunction_impl(expr, exprs),
        other => {
            exprs.push(other);
            exprs
        }
    }
}

/// Splits an owned conjunctive [`Expr`] such as `A AND B AND C` => `[A, B, C]`
///
/// This is often used to "split" filter expressions such as `col1 = 5
/// AND col2 = 10` into [`col1 = 5`, `col2 = 10`];
///
/// # Example
/// ```
/// # use datafusion_expr::{col, lit};
/// # use datafusion_expr::utils::split_conjunction_owned;
/// // a=1 AND b=2
/// let expr = col("a").eq(lit(1)).and(col("b").eq(lit(2)));
///
/// // [a=1, b=2]
/// let split = vec![
///   col("a").eq(lit(1)),
///   col("b").eq(lit(2)),
/// ];
///
/// // use split_conjunction_owned to split them
/// assert_eq!(split_conjunction_owned(expr), split);
/// ```
pub fn split_conjunction_owned(expr: Expr) -> Vec<Expr> {
    split_binary_owned(expr, Operator::And)
}

/// Splits an owned binary operator tree [`Expr`] such as `A <OP> B <OP> C` => `[A, B, C]`
///
/// This is often used to "split" expressions such as `col1 = 5
/// AND col2 = 10` into [`col1 = 5`, `col2 = 10`];
///
/// # Example
/// ```
/// # use datafusion_expr::{col, lit, Operator};
/// # use datafusion_expr::utils::split_binary_owned;
/// # use std::ops::Add;
/// // a=1 + b=2
/// let expr = col("a").eq(lit(1)).add(col("b").eq(lit(2)));
///
/// // [a=1, b=2]
/// let split = vec![
///   col("a").eq(lit(1)),
///   col("b").eq(lit(2)),
/// ];
///
/// // use split_binary_owned to split them
/// assert_eq!(split_binary_owned(expr, Operator::Plus), split);
/// ```
pub fn split_binary_owned(expr: Expr, op: Operator) -> Vec<Expr> {
    split_binary_owned_impl(expr, op, vec![])
}

fn split_binary_owned_impl(
    expr: Expr,
    operator: Operator,
    mut exprs: Vec<Expr>,
) -> Vec<Expr> {
    match expr {
        Expr::BinaryExpr(BinaryExpr { right, op, left }) if op == operator => {
            let exprs = split_binary_owned_impl(*left, operator, exprs);
            split_binary_owned_impl(*right, operator, exprs)
        }
        Expr::Alias(Alias { expr, .. }) => {
            split_binary_owned_impl(*expr, operator, exprs)
        }
        other => {
            exprs.push(other);
            exprs
        }
    }
}

/// Splits an binary operator tree [`Expr`] such as `A <OP> B <OP> C` => `[A, B, C]`
///
/// See [`split_binary_owned`] for more details and an example.
pub fn split_binary(expr: &Expr, op: Operator) -> Vec<&Expr> {
    split_binary_impl(expr, op, vec![])
}

fn split_binary_impl<'a>(
    expr: &'a Expr,
    operator: Operator,
    mut exprs: Vec<&'a Expr>,
) -> Vec<&'a Expr> {
    match expr {
        Expr::BinaryExpr(BinaryExpr { right, op, left }) if *op == operator => {
            let exprs = split_binary_impl(left, operator, exprs);
            split_binary_impl(right, operator, exprs)
        }
        Expr::Alias(Alias { expr, .. }) => split_binary_impl(expr, operator, exprs),
        other => {
            exprs.push(other);
            exprs
        }
    }
}

/// Combines an array of filter expressions into a single filter
/// expression consisting of the input filter expressions joined with
/// logical AND.
///
/// Returns None if the filters array is empty.
///
/// # Example
/// ```
/// # use datafusion_expr::{col, lit};
/// # use datafusion_expr::utils::conjunction;
/// // a=1 AND b=2
/// let expr = col("a").eq(lit(1)).and(col("b").eq(lit(2)));
///
/// // [a=1, b=2]
/// let split = vec![
///   col("a").eq(lit(1)),
///   col("b").eq(lit(2)),
/// ];
///
/// // use conjunction to join them together with `AND`
/// assert_eq!(conjunction(split), Some(expr));
/// ```
pub fn conjunction(filters: impl IntoIterator<Item = Expr>) -> Option<Expr> {
    filters.into_iter().reduce(Expr::and)
}

/// Combines an array of filter expressions into a single filter
/// expression consisting of the input filter expressions joined with
/// logical OR.
///
/// Returns None if the filters array is empty.
///
/// # Example
/// ```
/// # use datafusion_expr::{col, lit};
/// # use datafusion_expr::utils::disjunction;
/// // a=1 OR b=2
/// let expr = col("a").eq(lit(1)).or(col("b").eq(lit(2)));
///
/// // [a=1, b=2]
/// let split = vec![
///   col("a").eq(lit(1)),
///   col("b").eq(lit(2)),
/// ];
///
/// // use disjuncton to join them together with `OR`
/// assert_eq!(disjunction(split), Some(expr));
/// ```
pub fn disjunction(filters: impl IntoIterator<Item = Expr>) -> Option<Expr> {
    filters.into_iter().reduce(Expr::or)
}

/// Returns a new [LogicalPlan] that filters the output of  `plan` with a
/// [LogicalPlan::Filter] with all `predicates` ANDed.
///
/// # Example
/// Before:
/// ```text
/// plan
/// ```
///
/// After:
/// ```text
/// Filter(predicate)
///   plan
/// ```
pub fn add_filter(plan: LogicalPlan, predicates: &[&Expr]) -> Result<LogicalPlan> {
    // reduce filters to a single filter with an AND
    let predicate = predicates
        .iter()
        .skip(1)
        .fold(predicates[0].clone(), |acc, predicate| {
            and(acc, (*predicate).to_owned())
        });

    Ok(LogicalPlan::Filter(Filter::try_new(
        predicate,
        Arc::new(plan),
    )?))
}

/// Looks for correlating expressions: for example, a binary expression with one field from the subquery, and
/// one not in the subquery (closed upon from outer scope)
///
/// # Arguments
///
/// * `exprs` - List of expressions that may or may not be joins
///
/// # Return value
///
/// Tuple of (expressions containing joins, remaining non-join expressions)
pub fn find_join_exprs(exprs: Vec<&Expr>) -> Result<(Vec<Expr>, Vec<Expr>)> {
    let mut joins = vec![];
    let mut others = vec![];
    for filter in exprs.into_iter() {
        // If the expression contains correlated predicates, add it to join filters
        if filter.contains_outer() {
            if !matches!(filter, Expr::BinaryExpr(BinaryExpr{ left, op: Operator::Eq, right }) if left.eq(right))
            {
                joins.push(strip_outer_reference((*filter).clone()));
            }
        } else {
            others.push((*filter).clone());
        }
    }

    Ok((joins, others))
}

/// Returns the first (and only) element in a slice, or an error
///
/// # Arguments
///
/// * `slice` - The slice to extract from
///
/// # Return value
///
/// The first element, or an error
pub fn only_or_err<T>(slice: &[T]) -> Result<&T> {
    match slice {
        [it] => Ok(it),
        [] => plan_err!("No items found!"),
        _ => plan_err!("More than one item found!"),
    }
}

/// merge inputs schema into a single schema.
pub fn merge_schema(inputs: &[&LogicalPlan]) -> DFSchema {
    if inputs.len() == 1 {
        inputs[0].schema().as_ref().clone()
    } else {
        inputs.iter().map(|input| input.schema()).fold(
            DFSchema::empty(),
            |mut lhs, rhs| {
                lhs.merge(rhs);
                lhs
            },
        )
    }
}

/// Build state name. State is the intermediate state of the aggregate function.
pub fn format_state_name(name: &str, state_name: &str) -> String {
    format!("{name}[{state_name}]")
}

#[cfg(test)]
mod tests {
    use super::*;
    use crate::{
        col, cube, expr, expr_vec_fmt, grouping_set, lit, rollup,
        test::function_stub::max_udaf, test::function_stub::min_udaf,
        test::function_stub::sum_udaf, Cast, ExprFunctionExt, WindowFunctionDefinition,
    };

    #[test]
    fn test_group_window_expr_by_sort_keys_empty_case() -> Result<()> {
        let result = group_window_expr_by_sort_keys(vec![])?;
        let expected: Vec<(WindowSortKey, Vec<Expr>)> = vec![];
        assert_eq!(expected, result);
        Ok(())
    }

    #[test]
    fn test_group_window_expr_by_sort_keys_empty_window() -> Result<()> {
        let max1 = Expr::WindowFunction(expr::WindowFunction::new(
            WindowFunctionDefinition::AggregateUDF(max_udaf()),
            vec![col("name")],
        ));
        let max2 = Expr::WindowFunction(expr::WindowFunction::new(
            WindowFunctionDefinition::AggregateUDF(max_udaf()),
            vec![col("name")],
        ));
        let min3 = Expr::WindowFunction(expr::WindowFunction::new(
            WindowFunctionDefinition::AggregateUDF(min_udaf()),
            vec![col("name")],
        ));
        let sum4 = Expr::WindowFunction(expr::WindowFunction::new(
            WindowFunctionDefinition::AggregateUDF(sum_udaf()),
            vec![col("age")],
        ));
        let exprs = &[max1.clone(), max2.clone(), min3.clone(), sum4.clone()];
        let result = group_window_expr_by_sort_keys(exprs.to_vec())?;
        let key = vec![];
        let expected: Vec<(WindowSortKey, Vec<Expr>)> =
            vec![(key, vec![max1, max2, min3, sum4])];
        assert_eq!(expected, result);
        Ok(())
    }

    #[test]
    fn test_group_window_expr_by_sort_keys() -> Result<()> {
        let age_asc = expr::Sort::new(col("age"), true, true);
        let name_desc = expr::Sort::new(col("name"), false, true);
        let created_at_desc = expr::Sort::new(col("created_at"), false, true);
        let max1 = Expr::WindowFunction(expr::WindowFunction::new(
            WindowFunctionDefinition::AggregateUDF(max_udaf()),
            vec![col("name")],
        ))
        .order_by(vec![age_asc.clone(), name_desc.clone()])
        .build()
        .unwrap();
        let max2 = Expr::WindowFunction(expr::WindowFunction::new(
            WindowFunctionDefinition::AggregateUDF(max_udaf()),
            vec![col("name")],
        ));
        let min3 = Expr::WindowFunction(expr::WindowFunction::new(
            WindowFunctionDefinition::AggregateUDF(min_udaf()),
            vec![col("name")],
        ))
        .order_by(vec![age_asc.clone(), name_desc.clone()])
        .build()
        .unwrap();
        let sum4 = Expr::WindowFunction(expr::WindowFunction::new(
            WindowFunctionDefinition::AggregateUDF(sum_udaf()),
            vec![col("age")],
        ))
        .order_by(vec![
            name_desc.clone(),
            age_asc.clone(),
            created_at_desc.clone(),
        ])
        .build()
        .unwrap();
        // FIXME use as_ref
        let exprs = &[max1.clone(), max2.clone(), min3.clone(), sum4.clone()];
        let result = group_window_expr_by_sort_keys(exprs.to_vec())?;

        let key1 = vec![(age_asc.clone(), false), (name_desc.clone(), false)];
        let key2 = vec![];
        let key3 = vec![
            (name_desc, false),
            (age_asc, false),
            (created_at_desc, false),
        ];

        let expected: Vec<(WindowSortKey, Vec<Expr>)> = vec![
            (key1, vec![max1, min3]),
            (key2, vec![max2]),
            (key3, vec![sum4]),
        ];
        assert_eq!(expected, result);
        Ok(())
    }

    #[test]
    fn avoid_generate_duplicate_sort_keys() -> Result<()> {
        let asc_or_desc = [true, false];
        let nulls_first_or_last = [true, false];
        let partition_by = &[col("age"), col("name"), col("created_at")];
        for asc_ in asc_or_desc {
            for nulls_first_ in nulls_first_or_last {
                let order_by = &[
                    Sort {
                        expr: col("age"),
                        asc: asc_,
                        nulls_first: nulls_first_,
                    },
                    Sort {
                        expr: col("name"),
                        asc: asc_,
                        nulls_first: nulls_first_,
                    },
                ];

                let expected = vec![
                    (
                        Sort {
                            expr: col("age"),
                            asc: asc_,
                            nulls_first: nulls_first_,
                        },
                        true,
                    ),
                    (
                        Sort {
                            expr: col("name"),
                            asc: asc_,
                            nulls_first: nulls_first_,
                        },
                        true,
                    ),
                    (
                        Sort {
                            expr: col("created_at"),
                            asc: true,
                            nulls_first: false,
                        },
                        true,
                    ),
                ];
                let result = generate_sort_key(partition_by, order_by)?;
                assert_eq!(expected, result);
            }
        }
        Ok(())
    }

    #[test]
    fn test_enumerate_grouping_sets() -> Result<()> {
        let multi_cols = vec![col("col1"), col("col2"), col("col3")];
        let simple_col = col("simple_col");
        let cube = cube(multi_cols.clone());
        let rollup = rollup(multi_cols.clone());
        let grouping_set = grouping_set(vec![multi_cols]);

        // 1. col
        let sets = enumerate_grouping_sets(vec![simple_col.clone()])?;
        let result = format!("[{}]", expr_vec_fmt!(sets));
        assert_eq!("[simple_col]", &result);

        // 2. cube
        let sets = enumerate_grouping_sets(vec![cube.clone()])?;
        let result = format!("[{}]", expr_vec_fmt!(sets));
        assert_eq!("[CUBE (col1, col2, col3)]", &result);

        // 3. rollup
        let sets = enumerate_grouping_sets(vec![rollup.clone()])?;
        let result = format!("[{}]", expr_vec_fmt!(sets));
        assert_eq!("[ROLLUP (col1, col2, col3)]", &result);

        // 4. col + cube
        let sets = enumerate_grouping_sets(vec![simple_col.clone(), cube.clone()])?;
        let result = format!("[{}]", expr_vec_fmt!(sets));
        assert_eq!(
            "[GROUPING SETS (\
            (simple_col), \
            (simple_col, col1), \
            (simple_col, col2), \
            (simple_col, col1, col2), \
            (simple_col, col3), \
            (simple_col, col1, col3), \
            (simple_col, col2, col3), \
            (simple_col, col1, col2, col3))]",
            &result
        );

        // 5. col + rollup
        let sets = enumerate_grouping_sets(vec![simple_col.clone(), rollup.clone()])?;
        let result = format!("[{}]", expr_vec_fmt!(sets));
        assert_eq!(
            "[GROUPING SETS (\
            (simple_col), \
            (simple_col, col1), \
            (simple_col, col1, col2), \
            (simple_col, col1, col2, col3))]",
            &result
        );

        // 6. col + grouping_set
        let sets =
            enumerate_grouping_sets(vec![simple_col.clone(), grouping_set.clone()])?;
        let result = format!("[{}]", expr_vec_fmt!(sets));
        assert_eq!(
            "[GROUPING SETS (\
            (simple_col, col1, col2, col3))]",
            &result
        );

        // 7. col + grouping_set + rollup
        let sets = enumerate_grouping_sets(vec![
            simple_col.clone(),
            grouping_set,
            rollup.clone(),
        ])?;
        let result = format!("[{}]", expr_vec_fmt!(sets));
        assert_eq!(
            "[GROUPING SETS (\
            (simple_col, col1, col2, col3), \
            (simple_col, col1, col2, col3, col1), \
            (simple_col, col1, col2, col3, col1, col2), \
            (simple_col, col1, col2, col3, col1, col2, col3))]",
            &result
        );

        // 8. col + cube + rollup
        let sets = enumerate_grouping_sets(vec![simple_col, cube, rollup])?;
        let result = format!("[{}]", expr_vec_fmt!(sets));
        assert_eq!(
            "[GROUPING SETS (\
            (simple_col), \
            (simple_col, col1), \
            (simple_col, col1, col2), \
            (simple_col, col1, col2, col3), \
            (simple_col, col1), \
            (simple_col, col1, col1), \
            (simple_col, col1, col1, col2), \
            (simple_col, col1, col1, col2, col3), \
            (simple_col, col2), \
            (simple_col, col2, col1), \
            (simple_col, col2, col1, col2), \
            (simple_col, col2, col1, col2, col3), \
            (simple_col, col1, col2), \
            (simple_col, col1, col2, col1), \
            (simple_col, col1, col2, col1, col2), \
            (simple_col, col1, col2, col1, col2, col3), \
            (simple_col, col3), \
            (simple_col, col3, col1), \
            (simple_col, col3, col1, col2), \
            (simple_col, col3, col1, col2, col3), \
            (simple_col, col1, col3), \
            (simple_col, col1, col3, col1), \
            (simple_col, col1, col3, col1, col2), \
            (simple_col, col1, col3, col1, col2, col3), \
            (simple_col, col2, col3), \
            (simple_col, col2, col3, col1), \
            (simple_col, col2, col3, col1, col2), \
            (simple_col, col2, col3, col1, col2, col3), \
            (simple_col, col1, col2, col3), \
            (simple_col, col1, col2, col3, col1), \
            (simple_col, col1, col2, col3, col1, col2), \
            (simple_col, col1, col2, col3, col1, col2, col3))]",
            &result
        );

        Ok(())
    }
    #[test]
    fn test_split_conjunction() {
        let expr = col("a");
        let result = split_conjunction(&expr);
        assert_eq!(result, vec![&expr]);
    }

    #[test]
    fn test_split_conjunction_two() {
        let expr = col("a").eq(lit(5)).and(col("b"));
        let expr1 = col("a").eq(lit(5));
        let expr2 = col("b");

        let result = split_conjunction(&expr);
        assert_eq!(result, vec![&expr1, &expr2]);
    }

    #[test]
    fn test_split_conjunction_alias() {
        let expr = col("a").eq(lit(5)).and(col("b").alias("the_alias"));
        let expr1 = col("a").eq(lit(5));
        let expr2 = col("b"); // has no alias

        let result = split_conjunction(&expr);
        assert_eq!(result, vec![&expr1, &expr2]);
    }

    #[test]
    fn test_split_conjunction_or() {
        let expr = col("a").eq(lit(5)).or(col("b"));
        let result = split_conjunction(&expr);
        assert_eq!(result, vec![&expr]);
    }

    #[test]
    fn test_split_binary_owned() {
        let expr = col("a");
        assert_eq!(split_binary_owned(expr.clone(), Operator::And), vec![expr]);
    }

    #[test]
    fn test_split_binary_owned_two() {
        assert_eq!(
            split_binary_owned(col("a").eq(lit(5)).and(col("b")), Operator::And),
            vec![col("a").eq(lit(5)), col("b")]
        );
    }

    #[test]
    fn test_split_binary_owned_different_op() {
        let expr = col("a").eq(lit(5)).or(col("b"));
        assert_eq!(
            // expr is connected by OR, but pass in AND
            split_binary_owned(expr.clone(), Operator::And),
            vec![expr]
        );
    }

    #[test]
    fn test_split_conjunction_owned() {
        let expr = col("a");
        assert_eq!(split_conjunction_owned(expr.clone()), vec![expr]);
    }

    #[test]
    fn test_split_conjunction_owned_two() {
        assert_eq!(
            split_conjunction_owned(col("a").eq(lit(5)).and(col("b"))),
            vec![col("a").eq(lit(5)), col("b")]
        );
    }

    #[test]
    fn test_split_conjunction_owned_alias() {
        assert_eq!(
            split_conjunction_owned(col("a").eq(lit(5)).and(col("b").alias("the_alias"))),
            vec![
                col("a").eq(lit(5)),
                // no alias on b
                col("b"),
            ]
        );
    }

    #[test]
    fn test_conjunction_empty() {
        assert_eq!(conjunction(vec![]), None);
    }

    #[test]
    fn test_conjunction() {
        // `[A, B, C]`
        let expr = conjunction(vec![col("a"), col("b"), col("c")]);

        // --> `(A AND B) AND C`
        assert_eq!(expr, Some(col("a").and(col("b")).and(col("c"))));

        // which is different than `A AND (B AND C)`
        assert_ne!(expr, Some(col("a").and(col("b").and(col("c")))));
    }

    #[test]
    fn test_disjunction_empty() {
        assert_eq!(disjunction(vec![]), None);
    }

    #[test]
    fn test_disjunction() {
        // `[A, B, C]`
        let expr = disjunction(vec![col("a"), col("b"), col("c")]);

        // --> `(A OR B) OR C`
        assert_eq!(expr, Some(col("a").or(col("b")).or(col("c"))));

        // which is different than `A OR (B OR C)`
        assert_ne!(expr, Some(col("a").or(col("b").or(col("c")))));
    }

    #[test]
    fn test_split_conjunction_owned_or() {
        let expr = col("a").eq(lit(5)).or(col("b"));
        assert_eq!(split_conjunction_owned(expr.clone()), vec![expr]);
    }

    #[test]
    fn test_collect_expr() -> Result<()> {
        let mut accum: HashSet<Column> = HashSet::new();
        expr_to_columns(
            &Expr::Cast(Cast::new(Box::new(col("a")), DataType::Float64)),
            &mut accum,
        )?;
        expr_to_columns(
            &Expr::Cast(Cast::new(Box::new(col("a")), DataType::Float64)),
            &mut accum,
        )?;
        assert_eq!(1, accum.len());
        assert!(accum.contains(&Column::from_name("a")));
        Ok(())
    }
}<|MERGE_RESOLUTION|>--- conflicted
+++ resolved
@@ -900,18 +900,8 @@
 pub fn expr_as_column_expr(expr: &Expr, plan: &LogicalPlan) -> Result<Expr> {
     match expr {
         Expr::Column(col) => {
-<<<<<<< HEAD
-            let field = plan.schema().field_from_column(col)?;
-            // We create a column instead of taking the qualified one as we want to keep the casing
-            // of the column we have in hand
-            Ok(Expr::Column(Column {
-                relation: field.qualifier().cloned(),
-                name: col.name.clone()
-            }))
-=======
             let (qualifier, field) = plan.schema().qualified_field_from_column(col)?;
-            Ok(Expr::from(Column::from((qualifier, field))))
->>>>>>> 8e8bb89a
+            Ok(Expr::from(Column::from((qualifier, col.name.clone()))))
         }
         _ => Ok(Expr::Column(Column::from_name(
             expr.schema_name().to_string(),
