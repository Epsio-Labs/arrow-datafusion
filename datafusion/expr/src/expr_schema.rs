--- conflicted
+++ resolved
@@ -20,17 +20,12 @@
     AggregateFunction, Alias, BinaryExpr, Cast, InList, InSubquery, Placeholder,
     ScalarFunction, TryCast, Unnest, WindowFunction,
 };
-<<<<<<< HEAD
 use crate::field_util::GetFieldAccessSchema;
-use crate::type_coercion::binary::{extract_enum_name, get_result_type};
-use crate::{LogicalPlan, Projection, Subquery};
-=======
-use crate::type_coercion::binary::get_result_type;
+use crate::type_coercion::binary::{extract_enum_name, get_result_type};;
 use crate::type_coercion::functions::{
     data_types_with_aggregate_udf, data_types_with_scalar_udf, data_types_with_window_udf,
 };
 use crate::{utils, LogicalPlan, Projection, Subquery, WindowFunctionDefinition};
->>>>>>> 8e8bb89a
 use arrow::compute::can_cast_types;
 use arrow::datatypes::{DataType, Field};
 use datafusion_common::{
@@ -265,19 +260,7 @@
                     )
                 })
             }
-<<<<<<< HEAD
-            Expr::Wildcard => {
-                // Wildcard do not really have a type and do not appear in projections
-                Ok(DataType::Null)
-            }
-            Expr::QualifiedWildcard { .. } => {
-                internal_err!(
-                    "QualifiedWildcard expressions are not valid in a logical query plan"
-                )
-            }
-=======
             Expr::Wildcard { .. } => Ok(DataType::Null),
->>>>>>> 8e8bb89a
             Expr::GroupingSet(_) => {
                 // grouping sets do not really have a type and do not appear in projections
                 Ok(DataType::Null)
@@ -398,23 +381,7 @@
             | Expr::SimilarTo(Like { expr, pattern, .. }) => {
                 Ok(expr.nullable(input_schema)? || pattern.nullable(input_schema)?)
             }
-<<<<<<< HEAD
-            Expr::Wildcard => {
-                internal_err!(
-                    "Wildcard expressions are not valid in a logical query plan"
-                )
-            }
-            Expr::QualifiedWildcard { .. } => {
-                internal_err!(
-                    "QualifiedWildcard expressions are not valid in a logical query plan"
-                )
-            }
-            Expr::GetIndexedField(GetIndexedField { expr, field }) => {
-                field_for_index(expr, field, input_schema).map(|x| x.is_nullable())
-            }
-=======
             Expr::Wildcard { .. } => Ok(false),
->>>>>>> 8e8bb89a
             Expr::GroupingSet(_) => {
                 // grouping sets do not really have the concept of nullable and do not appear
                 // in projections
